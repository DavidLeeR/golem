# pylint: disable=protected-access
import os
import types
import uuid

from pathlib import Path
from unittest.mock import Mock, patch, ANY

from golem_messages import message
from golem_messages.factories.datastructures import tasks as dt_tasks_factory
from twisted.internet.defer import Deferred

from golem.network.hyperdrive.client import HyperdriveClientOptions, \
    HyperdriveClient, to_hyperg_peer
from golem.resource.dirmanager import DirManager
from golem.resource.hyperdrive.resource import ResourceStorage
from golem.resource.hyperdrive.resourcesmanager import HyperdriveResourceManager
from golem.resource.resourcehandshake import ResourceHandshake, \
    ResourceHandshakeSessionMixin
from golem.task.acl import get_acl
from golem.testutils import TempDirFixture, DatabaseFixture

from tests.factories.hyperdrive import hyperdrive_client_kwargs


class TestResourceHandshake(TempDirFixture):

    def setUp(self):
        super().setUp()
        self.handshake = ResourceHandshake()

    def test_start(self):
        handshake = self.handshake
        assert not handshake.started

        handshake.start(self.tempdir)
        assert os.path.exists(handshake.file)
        assert handshake.nonce == handshake.read_nonce(handshake.file)

    def test_status(self):
        handshake = self.handshake

        assert not handshake.success()
        assert not handshake.finished()

        handshake.start(self.tempdir)

        assert not handshake.success()
        assert not handshake.finished()

        assert handshake.local_result is None
        assert not handshake.verify_local('invalid nonce')
        assert handshake.local_result is False

        assert handshake.verify_local(handshake.nonce)
        assert handshake.local_result is True
        assert handshake.remote_result is None
        assert not handshake.success()
        assert not handshake.finished()

        handshake.remote_verdict(False)

        assert handshake.remote_result is False
        assert not handshake.success()
        assert handshake.finished()

        handshake.remote_verdict(True)

        assert handshake.remote_result is True
        assert handshake.success()
        assert handshake.finished()


@patch('twisted.internet.reactor', create=True)
@patch('twisted.internet.task', create=True)
class TestResourceHandshakeSessionMixin(TempDirFixture):

    def setUp(self):
        super().setUp()

        self.key_id = str(uuid.uuid4())
        task_id = str(uuid.uuid4())
        self.task_header = dt_tasks_factory.TaskHeaderFactory()
        self.message = dict(
            node_name='test node',
            task_id=task_id,
            perf_index=4000,
            price=5,
            max_resource_size=10 * 10 ** 8,
            max_memory_size=10 * 10 ** 8,
        )
        self.session = MockTaskSession(self.tempdir)
        self.session._start_handshake = Mock()
        self.session.task_server.task_keeper.task_headers = task_headers = {}
        task_headers[task_id] = self.task_header
        self.session.task_server.client.concent_service.enabled = False

    def _set_handshake(self, key_id, handshake):
        self.session.task_server.resource_handshakes[key_id] = handshake

    def test_react_to_resource_handshake_start(self, *_):
        self.session._download_handshake_nonce = Mock()
        self.session._handshake_error = Mock()

        resource = str(uuid.uuid4())
        msg = message.resources.ResourceHandshakeStart(resource=resource)
        self.session._react_to_resource_handshake_start(msg)

        self.session.task_server.start_handshake.assert_called_once_with(
            self.session.key_id,
        )
        self.session._handshake_error.assert_not_called()
        self.session._download_handshake_nonce.assert_called_once_with(
            ANY,
            resource,
            ANY,
        )

    def test_react_to_resource_handshake_start_blocked_peer(self, *_):
        self.session._download_handshake_nonce = Mock()
        self.session._handshake_error = Mock()

        msg = message.resources.ResourceHandshakeStart(
            resource=str(uuid.uuid4()))
        self.session._block_peer(self.session.key_id)
        self.session._react_to_resource_handshake_start(msg)

        self.session._download_handshake_nonce.assert_not_called()
        self.session._handshake_error.assert_called_once_with(
            self.session.key_id,
            'Peer blocked',
        )

    def test_react_to_resource_handshake_nonce(self, *_):
        self.session._finalize_handshake = Mock()
        self.session._handshake_error = Mock()

        handshake = ResourceHandshake()
        handshake.start(self.tempdir)

        msg = message.resources.ResourceHandshakeNonce(nonce=handshake.nonce)

        self._set_handshake(self.session.key_id, handshake)
        self.session._react_to_resource_handshake_nonce(msg)

        assert self.session._finalize_handshake.called
        assert not self.session._handshake_error.called

    def test_react_to_resource_handshake_nonce_failure(self, *_):
        self.session._finalize_handshake = Mock()
        self.session._handshake_error = Mock()

        handshake = ResourceHandshake()
        handshake.start(self.tempdir)

        msg = message.resources.ResourceHandshakeNonce(nonce=handshake.nonce)
        self.session._react_to_resource_handshake_nonce(msg)

        assert not self.session._finalize_handshake.called
        assert self.session._handshake_error.called

        self._set_handshake(self.session.key_id, handshake)
        msg = message.resources.ResourceHandshakeNonce(nonce=str(uuid.uuid4()))
        self.session._react_to_resource_handshake_nonce(msg)

        assert not self.session._finalize_handshake.called
        assert self.session._handshake_error.called

    def test_react_to_resource_handshake_verdict(self, *_):
        self.session._finalize_handshake = Mock()
        self.session._handshake_error = Mock()

        handshake = ResourceHandshake()
        handshake.start(self.tempdir)

        msg = message.resources.ResourceHandshakeVerdict(
            nonce=handshake.nonce,
            accepted=True,
        )
        self.session._react_to_resource_handshake_nonce(msg)

        assert not self.session._finalize_handshake.called
        assert self.session._handshake_error.called

        self._set_handshake(self.session.key_id, handshake)
        msg = message.resources.ResourceHandshakeVerdict(
            nonce=str(uuid.uuid4()),
            accepted=False,
        )
        self.session._react_to_resource_handshake_nonce(msg)

        assert not self.session._finalize_handshake.called
        assert self.session._handshake_error.called

    def test_react_to_resource_handshake_verdict_failure(self, *_):
        self.session = MockTaskSession(self.tempdir, successful_uploads=False)
        self.session._finalize_handshake = Mock()
        self.session._handshake_error = Mock()

        handshake = ResourceHandshake()
        handshake.start(self.tempdir)

        msg = message.resources.ResourceHandshakeVerdict(
            nonce=handshake.nonce,
            accepted=False,
        )
        self.session._react_to_resource_handshake_nonce(msg)

        assert not self.session._finalize_handshake.called
        assert self.session._handshake_error.called

        self._set_handshake(self.session.key_id, handshake)
        msg = message.resources.ResourceHandshakeVerdict(
            nonce=str(uuid.uuid4()),
            accepted=False,
        )
        self.session._react_to_resource_handshake_nonce(msg)

        assert not self.session._finalize_handshake.called
        assert self.session._handshake_error.called

    def test_handshake_required(self, *_):
        self.session._handshake_error = Mock()

        assert not self.session._handshake_required(None)
        assert self.session._handshake_error.called

        self.session._handshake_error.reset_mock()

        assert self.session._handshake_required(self.session.key_id)
        assert not self.session._handshake_in_progress(self.session.key_id)
        assert not self.session._handshake_error.called

        handshake = ResourceHandshake()
        self._set_handshake(self.session.key_id, handshake)

        assert not self.session._handshake_required(self.session.key_id)
        assert self.session._handshake_in_progress(self.session.key_id)
        assert not self.session._handshake_error.called

        handshake.local_result = True
        handshake.remote_result = True

        assert not self.session._handshake_required(self.session.key_id)
        assert not self.session._handshake_in_progress(self.session.key_id)
        assert not self.session._handshake_error.called

        self.session._remove_handshake(self.session.key_id)
        self.session._block_peer(self.session.key_id)

        assert not self.session._handshake_required(self.session.key_id)
        assert not self.session._handshake_in_progress(self.session.key_id)
        assert not self.session._handshake_error.called

    def test_handshake_in_progress(self, *_):
        self.session = MockTaskSession(self.tempdir)
        self.session._handshake_error = Mock()

        assert not self.session._handshake_in_progress(None)
        assert self.session._handshake_error.called

        self.session._handshake_error.reset_mock()

        assert not self.session._handshake_in_progress(self.session.key_id)
        assert not self.session._handshake_error.called

        handshake = ResourceHandshake()
        handshake.start(self.tempdir)
        self._set_handshake(self.session.key_id, handshake)

        assert self.session._handshake_in_progress(self.session.key_id)

        handshake.local_result = True
        handshake.remote_result = False

        assert not self.session._handshake_in_progress(self.session.key_id)

    def test_finalize_handshake(self, *_):
        self.session._finalize_handshake(self.session.key_id)
        self.session.task_server.request_task_by_id.assert_not_called()

        handshake = ResourceHandshake()
        handshake.local_result = False
        handshake.remote_result = True
        handshake.task_id = self.message['task_id']
        self._set_handshake(self.session.key_id, handshake)

        self.session._finalize_handshake(self.session.key_id)
        self.session.task_server.request_task_by_id.assert_not_called()

        self.session._finalize_handshake(self.session.key_id)
        self.session.task_server.request_task_by_id.assert_not_called()

        handshake.local_result = True
        handshake.remote_result = True

        self.session._finalize_handshake(self.session.key_id)
        self.session.task_server.request_task_by_id.assert_called_once_with(
            task_id=handshake.task_id,
        )

    def test_handshake_error(self, *_):
        self.session._block_peer = Mock()
        self.session._finalize_handshake = Mock()

        self.session._handshake_error(self.session.key_id, 'Test error')
        assert self.session._block_peer.called
        assert self.session._finalize_handshake.called
        assert self.session.task_server.task_computer.session_closed.called
        assert not self.session.disconnect.called

    def test_handshake_timeout(self, *_):
        self.session._block_peer = Mock()
        self.session._finalize_handshake = Mock()

        self.session._handshake_timeout(self.session.key_id)
        assert not self.session._block_peer.called
        assert not self.session._finalize_handshake.called
        assert not self.session.task_server.task_computer.session_closed.called
        assert not self.session.dropped.called

        handshake = ResourceHandshake()
        handshake.local_result = False
        handshake.remote_result = True
        self._set_handshake(self.session.key_id, handshake)

        self.session._handshake_timeout(self.session.key_id)
        assert self.session._block_peer.called
        assert self.session._finalize_handshake.called
        assert self.session.task_server.task_computer.session_closed.called
        assert self.session.dropped.called

    def test_get_set_remove_handshake(self, *_):
        handshake = ResourceHandshake()
        key_id = self.session.key_id

        assert not self.session._get_handshake(key_id)
        self._set_handshake(key_id, handshake)
        assert self.session._get_handshake(key_id)
        self.session._remove_handshake(key_id)
        assert not self.session._get_handshake(key_id)

    def test_block_peer(self, *_):
        key_id = self.session.key_id

        assert not self.session._is_peer_blocked(key_id)
        self.session._block_peer(key_id)
        assert self.session._is_peer_blocked(key_id)


<<<<<<< HEAD
@patch('twisted.internet.reactor', create=True)
@patch('twisted.internet.task', create=True)
class TestResourceHandshakeShare(DatabaseFixture):

    def setUp(self):
        super().setUp()
        self.key_id = str(uuid.uuid4())

    def test_flow(self, *_):
        local_dir = os.path.join(self.tempdir, 'local')
        remote_dir = os.path.join(self.tempdir, 'remote')

        os.makedirs(local_dir, exist_ok=True)
        os.makedirs(remote_dir, exist_ok=True)

        local_session = MockTaskSession(local_dir)
        remote_session = MockTaskSession(remote_dir)

        local_session._handshake_error = Mock(
            side_effect=local_session._handshake_error)
        local_session._finalize_handshake = Mock()
        remote_session._handshake_error = Mock(
            side_effect=remote_session._handshake_error)
        remote_session._finalize_handshake = Mock()

        self.__create_task_server(local_session)
        self.__create_task_server(remote_session)

        local_session.key_id = remote_session.task_server.node.key
        remote_session.key_id = local_session.task_server.node.key

        # Start handshake

        local_session._start_handshake(local_session.key_id)
        msg = local_session.send.call_args[0][0]  # noqa pylint: disable=unsubscriptable-object
        local_hash = msg.resource

        remote_session._start_handshake(remote_session.key_id)
        msg = remote_session.send.call_args[0][0]  # noqa pylint: disable=unsubscriptable-object
        remote_hash = msg.resource
        options = Mock()

        local_session.send.reset_mock()
        remote_session.send.reset_mock()

        # Download nonces on both sides
        local_session._download_handshake_nonce(local_session.key_id,
                                                remote_hash, options)
        assert not local_session._handshake_error.called
        assert local_session.send.called

        remote_session._download_handshake_nonce(remote_session.key_id,
                                                 local_hash, options)
        assert not remote_session._handshake_error.called
        assert remote_session.send.called

        # Check self-issued nonce only. Asserts make sure that nonces
        # were verified successfully.

        msg_from_local = local_session.send.call_args[0][0]  # noqa pylint: disable=unsubscriptable-object
        msg_from_remote = remote_session.send.call_args[0][0]  # noqa pylint: disable=unsubscriptable-object

        local_nonce = msg_from_local.nonce
        remote_nonce = msg_from_remote.nonce

        local_session._react_to_resource_handshake_nonce(msg_from_remote)
        remote_session._react_to_resource_handshake_nonce(msg_from_local)

        local_session._react_to_resource_handshake_verdict(
            message.resources.ResourceHandshakeVerdict(
                nonce=remote_nonce, accepted=True)
        )

        remote_session._react_to_resource_handshake_verdict(
            message.resources.ResourceHandshakeVerdict(
                nonce=local_nonce, accepted=True)
        )

        assert local_session._finalize_handshake.called
        assert remote_session._finalize_handshake.called

        assert not local_session._handshake_error.called
        assert not remote_session._handshake_error.called

        assert not local_session.disconnect.called
        assert not remote_session.disconnect.called

    def test_share_handshake_nonce(self, *_):
        session = MockTaskSession(self.tempdir)
        self.__create_task_server(session)

        handshake = ResourceHandshake()
        handshake.start(self.tempdir)

        session._set_handshake(session.key_id, handshake)
        session._share_handshake_nonce(session.key_id)

        assert session.send.called
        msg = session.send.call_args[0][0]  # noqa pylint: disable=unsubscriptable-object
        assert isinstance(msg, message.resources.ResourceHandshakeStart)

    def test_share_handshake_nonce_after_failure(self, *_):
        session = MockTaskSession(self.tempdir)
        self.__create_task_server(session)

        handshake = ResourceHandshake()
        handshake.start(self.tempdir)

        nonce_shared = session._nonce_shared

        def intercept_nonce_shared(*args, **kwargs):
            session._set_handshake(session.key_id, None)
            nonce_shared(*args, **kwargs)

        session._nonce_shared = intercept_nonce_shared

        session._set_handshake(session.key_id, handshake)
        session._share_handshake_nonce(session.key_id)
        assert not session.send.called

    @staticmethod
    def __create_task_server(session):
        from golem.clientconfigdescriptor import ClientConfigDescriptor
        from golem.task.taskserver import TaskServer

        client = Mock(datadir=session.data_dir)
        dir_manager = DirManager(session.data_dir)

        resource_manager = HyperdriveResourceManager(  # noqa pylint: disable=unexpected-keyword-arg
            dir_manager=dir_manager, **hyperdrive_client_kwargs())
        resource_manager.successful_uploads = True
        resource_manager.successful_downloads = True

        resource_manager.add_file_org = resource_manager.add_file
        resource_manager.add_file = types.MethodType(_add_file,
                                                     resource_manager)
        resource_manager.pull_resource_org = resource_manager.pull_resource
        resource_manager.pull_resource = types.MethodType(_pull_resource,
                                                          resource_manager)

        with patch("golem.network.concent.handlers_library"
                   ".HandlersLibrary"
                   ".register_handler"):
            task_server = TaskServer(
                node=Mock(client=client, key=str(uuid.uuid4())),
                config_desc=ClientConfigDescriptor(),
                client=client,
                use_docker_manager=False
            )
        task_server.task_manager = Mock(
            task_result_manager=Mock(
                resource_manager=resource_manager
            )
        )

        peers = to_hyperg_peer('127.0.0.1', 3282)
        client_options = HyperdriveClientOptions(
            HyperdriveClient.CLIENT_ID,
            HyperdriveClient.VERSION,
            options=dict(
                peers=peers,
                filtered=peers
            )
        )

        task_server.get_share_options = Mock(return_value=client_options)
        task_server.get_download_options = Mock(return_value=client_options)

        session.task_server = task_server


=======
>>>>>>> 9d5694d4
class MockTaskSession(ResourceHandshakeSessionMixin):

    def __init__(self, data_dir,
                 successful_downloads=True, successful_uploads=True, **_kwargs):

        ResourceHandshakeSessionMixin.__init__(self)

        self.send = Mock()
        self.disconnect = Mock()
        self.dropped = Mock()

        self.content_to_pull = str(uuid.uuid4())
        self.successful_downloads = successful_downloads
        self.successful_uploads = successful_uploads

        self.address = "192.168.0.11"
        self.key_id = str(uuid.uuid4())
        self.address = '1.2.3.4'
        self.data_dir = data_dir

        dir_manager = DirManager(data_dir)
        storage = ResourceStorage(dir_manager,
                                  dir_manager.get_task_resource_dir)
        resource_manager = Mock(
            storage=storage,
            content_to_pull=str(uuid.uuid4()).replace('-', ''),
            successful_uploads=successful_uploads,
            successful_downloads=successful_downloads,
        )
        resource_manager.add_file = types.MethodType(_add_file,
                                                     resource_manager)
        resource_manager.add_file_org = types.MethodType(
            HyperdriveResourceManager.add_file,
            resource_manager
        )
        resource_manager.pull_resource = types.MethodType(_pull_resource,
                                                          resource_manager)
        resource_manager.pull_resource_org = types.MethodType(
            HyperdriveResourceManager.pull_resource,
            resource_manager
        )

        self.task_server = Mock(
            client=Mock(datadir=data_dir),
            node=Mock(key=str(uuid.uuid4())),
            acl=get_acl(Path(data_dir)),
            resource_handshakes=dict(),
            get_key_id=lambda: None,
            task_manager=Mock(
                task_result_manager=Mock(
                    resource_manager=resource_manager
                )
            )
        )


def _pull_resource(self, entry, task_id, success, error, **kwargs):
    if not self.successful_downloads:
        return error(RuntimeError('Test exception'))

    kwargs['async_'] = False
    return self.pull_resource_org(entry, task_id, success, error, **kwargs)


def _add_file(self, path, task_id, **kwargs):
    deferred = Deferred()
    kwargs['async_'] = False

    if self.successful_uploads:
        result = self.add_file_org(path, task_id, **kwargs)
        deferred.callback(result)
    else:
        deferred.errback(RuntimeError('Test exception'))

    return deferred<|MERGE_RESOLUTION|>--- conflicted
+++ resolved
@@ -348,180 +348,6 @@
         assert self.session._is_peer_blocked(key_id)
 
 
-<<<<<<< HEAD
-@patch('twisted.internet.reactor', create=True)
-@patch('twisted.internet.task', create=True)
-class TestResourceHandshakeShare(DatabaseFixture):
-
-    def setUp(self):
-        super().setUp()
-        self.key_id = str(uuid.uuid4())
-
-    def test_flow(self, *_):
-        local_dir = os.path.join(self.tempdir, 'local')
-        remote_dir = os.path.join(self.tempdir, 'remote')
-
-        os.makedirs(local_dir, exist_ok=True)
-        os.makedirs(remote_dir, exist_ok=True)
-
-        local_session = MockTaskSession(local_dir)
-        remote_session = MockTaskSession(remote_dir)
-
-        local_session._handshake_error = Mock(
-            side_effect=local_session._handshake_error)
-        local_session._finalize_handshake = Mock()
-        remote_session._handshake_error = Mock(
-            side_effect=remote_session._handshake_error)
-        remote_session._finalize_handshake = Mock()
-
-        self.__create_task_server(local_session)
-        self.__create_task_server(remote_session)
-
-        local_session.key_id = remote_session.task_server.node.key
-        remote_session.key_id = local_session.task_server.node.key
-
-        # Start handshake
-
-        local_session._start_handshake(local_session.key_id)
-        msg = local_session.send.call_args[0][0]  # noqa pylint: disable=unsubscriptable-object
-        local_hash = msg.resource
-
-        remote_session._start_handshake(remote_session.key_id)
-        msg = remote_session.send.call_args[0][0]  # noqa pylint: disable=unsubscriptable-object
-        remote_hash = msg.resource
-        options = Mock()
-
-        local_session.send.reset_mock()
-        remote_session.send.reset_mock()
-
-        # Download nonces on both sides
-        local_session._download_handshake_nonce(local_session.key_id,
-                                                remote_hash, options)
-        assert not local_session._handshake_error.called
-        assert local_session.send.called
-
-        remote_session._download_handshake_nonce(remote_session.key_id,
-                                                 local_hash, options)
-        assert not remote_session._handshake_error.called
-        assert remote_session.send.called
-
-        # Check self-issued nonce only. Asserts make sure that nonces
-        # were verified successfully.
-
-        msg_from_local = local_session.send.call_args[0][0]  # noqa pylint: disable=unsubscriptable-object
-        msg_from_remote = remote_session.send.call_args[0][0]  # noqa pylint: disable=unsubscriptable-object
-
-        local_nonce = msg_from_local.nonce
-        remote_nonce = msg_from_remote.nonce
-
-        local_session._react_to_resource_handshake_nonce(msg_from_remote)
-        remote_session._react_to_resource_handshake_nonce(msg_from_local)
-
-        local_session._react_to_resource_handshake_verdict(
-            message.resources.ResourceHandshakeVerdict(
-                nonce=remote_nonce, accepted=True)
-        )
-
-        remote_session._react_to_resource_handshake_verdict(
-            message.resources.ResourceHandshakeVerdict(
-                nonce=local_nonce, accepted=True)
-        )
-
-        assert local_session._finalize_handshake.called
-        assert remote_session._finalize_handshake.called
-
-        assert not local_session._handshake_error.called
-        assert not remote_session._handshake_error.called
-
-        assert not local_session.disconnect.called
-        assert not remote_session.disconnect.called
-
-    def test_share_handshake_nonce(self, *_):
-        session = MockTaskSession(self.tempdir)
-        self.__create_task_server(session)
-
-        handshake = ResourceHandshake()
-        handshake.start(self.tempdir)
-
-        session._set_handshake(session.key_id, handshake)
-        session._share_handshake_nonce(session.key_id)
-
-        assert session.send.called
-        msg = session.send.call_args[0][0]  # noqa pylint: disable=unsubscriptable-object
-        assert isinstance(msg, message.resources.ResourceHandshakeStart)
-
-    def test_share_handshake_nonce_after_failure(self, *_):
-        session = MockTaskSession(self.tempdir)
-        self.__create_task_server(session)
-
-        handshake = ResourceHandshake()
-        handshake.start(self.tempdir)
-
-        nonce_shared = session._nonce_shared
-
-        def intercept_nonce_shared(*args, **kwargs):
-            session._set_handshake(session.key_id, None)
-            nonce_shared(*args, **kwargs)
-
-        session._nonce_shared = intercept_nonce_shared
-
-        session._set_handshake(session.key_id, handshake)
-        session._share_handshake_nonce(session.key_id)
-        assert not session.send.called
-
-    @staticmethod
-    def __create_task_server(session):
-        from golem.clientconfigdescriptor import ClientConfigDescriptor
-        from golem.task.taskserver import TaskServer
-
-        client = Mock(datadir=session.data_dir)
-        dir_manager = DirManager(session.data_dir)
-
-        resource_manager = HyperdriveResourceManager(  # noqa pylint: disable=unexpected-keyword-arg
-            dir_manager=dir_manager, **hyperdrive_client_kwargs())
-        resource_manager.successful_uploads = True
-        resource_manager.successful_downloads = True
-
-        resource_manager.add_file_org = resource_manager.add_file
-        resource_manager.add_file = types.MethodType(_add_file,
-                                                     resource_manager)
-        resource_manager.pull_resource_org = resource_manager.pull_resource
-        resource_manager.pull_resource = types.MethodType(_pull_resource,
-                                                          resource_manager)
-
-        with patch("golem.network.concent.handlers_library"
-                   ".HandlersLibrary"
-                   ".register_handler"):
-            task_server = TaskServer(
-                node=Mock(client=client, key=str(uuid.uuid4())),
-                config_desc=ClientConfigDescriptor(),
-                client=client,
-                use_docker_manager=False
-            )
-        task_server.task_manager = Mock(
-            task_result_manager=Mock(
-                resource_manager=resource_manager
-            )
-        )
-
-        peers = to_hyperg_peer('127.0.0.1', 3282)
-        client_options = HyperdriveClientOptions(
-            HyperdriveClient.CLIENT_ID,
-            HyperdriveClient.VERSION,
-            options=dict(
-                peers=peers,
-                filtered=peers
-            )
-        )
-
-        task_server.get_share_options = Mock(return_value=client_options)
-        task_server.get_download_options = Mock(return_value=client_options)
-
-        session.task_server = task_server
-
-
-=======
->>>>>>> 9d5694d4
 class MockTaskSession(ResourceHandshakeSessionMixin):
 
     def __init__(self, data_dir,
