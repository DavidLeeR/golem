--- conflicted
+++ resolved
@@ -51,11 +51,7 @@
 
 class Database:
 
-<<<<<<< HEAD
-    SCHEMA_VERSION = 17
-=======
     SCHEMA_VERSION = 19
->>>>>>> eb6dc5f7
 
     def __init__(self,  # noqa pylint: disable=too-many-arguments
                  db: peewee.Database,
