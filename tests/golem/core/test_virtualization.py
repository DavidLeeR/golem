--- conflicted
+++ resolved
@@ -3,11 +3,7 @@
 from unittest.mock import patch
 
 from golem.core.virtualization import is_virtualization_satisfied,\
-<<<<<<< HEAD
-    WIN_SCRIPT_PATH
-=======
     SCRIPTS_PATH
->>>>>>> c025899d
 
 
 def get_mock_cpuinfo_output(vt_supported=True) -> dict:
