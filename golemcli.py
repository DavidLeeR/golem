#!/usr/bin/env python

import argparse
import os
import sys

import click

from multiprocessing import freeze_support
import click

from golem.core.simpleenv import get_local_datadir
<<<<<<< HEAD
from golem.rpc.cert import CertificateManager, CrossbarAuthManager
=======
from golem.rpc.cert import CertificateManager
>>>>>>> bf168de6

from golem.rpc.common import CROSSBAR_HOST, CROSSBAR_PORT, CROSSBAR_DIR

# Export pbr version for peewee_migrate user
os.environ["PBR_VERSION"] = '3.1.1'

# pylint: disable=wrong-import-position, unused-import
from golem.core.common import config_logging, install_reactor  # noqa
from golem.interface.cli import CLI  # noqa
from golem.interface.client import debug  # noqa
from golem.interface.client.account import Account  # noqa
from golem.interface.client.environments import Environments  # noqa
from golem.interface.client.network import Network  # noqa
from golem.interface.client.payments import payments, incomes  # noqa
from golem.interface.client.resources import Resources  # noqa
from golem.interface.client.settings import Settings  # noqa
from golem.interface.client.tasks import Tasks, Subtasks  # noqa
from golem.interface.client.terms import Terms  # noqa
from golem.interface.websockets import WebSocketCLI  # noqa


def start():
    freeze_support()
    delete_reactor()

    flags = dict(
        interactive=('-i', '--interactive'),
        address=('-a', '--address'),
        port=('-p', '--port'),
        trust=('-t', '--verify-trust'),
        datadir=("-d", "--datadir")
    )

    flag_options = dict(
        interactive=dict(dest="interactive", action="store_true",
                         default=False, help="Enter interactive mode"),
        address=dict(dest="address", type=str, default=CROSSBAR_HOST,
                     help="Golem node's RPC address"),
        port=dict(dest="port", type=int, default=CROSSBAR_PORT,
                  help="Golem node's RPC port"),
        datadir=dict(dest="datadir", default=None,
                     type=click.Path(
                         file_okay=False,
                         writable=True
                     ),
                     help="Golem node's data dir"),
        trust=dict(dest="verify_trust", action="store_true", default=False,
                   help="Verify Golem node's certificate"),
    )

    # process initial arguments
    parser = argparse.ArgumentParser(add_help=False)
    for flag_name, flag in flags.items():
        parser.add_argument(*flag, **flag_options[flag_name])

    args = sys.argv[1:]
    parsed, forwarded = parser.parse_known_args(args)

    install_reactor()

    # platform trust settings
    if not parsed.verify_trust:
        disable_platform_trust()

    # setup logging if in interactive mode
    interactive = parsed.interactive

    if interactive:
        config_logging("_cli")
        cli = CLI()
    else:
        import logging
        logging.raiseExceptions = 0
        cli = CLI(main_parser=parser, main_parser_options=flag_options)

    datadir = get_local_datadir('default', root_dir=parsed.datadir)
<<<<<<< HEAD
=======
    working_dir = os.path.join(datadir, CROSSBAR_DIR)
>>>>>>> bf168de6

    # run the cli
    ws_cli = WebSocketCLI(
        cli,
<<<<<<< HEAD
        CrossbarAuthManager(datadir),
=======
        CertificateManager(working_dir),
>>>>>>> bf168de6
        host=parsed.address,
        port=parsed.port
    )
    ws_cli.execute(forwarded, interactive=interactive)


def disable_platform_trust():
    from twisted.internet import _sslverify  # pylint: disable=protected-access
    _sslverify.platformTrust = lambda: None


def delete_reactor():
    if 'twisted.internet.reactor' in sys.modules:
        del sys.modules['twisted.internet.reactor']


if __name__ == '__main__':
    start()<|MERGE_RESOLUTION|>--- conflicted
+++ resolved
@@ -4,19 +4,14 @@
 import os
 import sys
 
-import click
+from multiprocessing import freeze_support
 
-from multiprocessing import freeze_support
 import click
 
 from golem.core.simpleenv import get_local_datadir
-<<<<<<< HEAD
-from golem.rpc.cert import CertificateManager, CrossbarAuthManager
-=======
-from golem.rpc.cert import CertificateManager
->>>>>>> bf168de6
+from golem.rpc.cert import CrossbarAuthManager
 
-from golem.rpc.common import CROSSBAR_HOST, CROSSBAR_PORT, CROSSBAR_DIR
+from golem.rpc.common import CROSSBAR_HOST, CROSSBAR_PORT
 
 # Export pbr version for peewee_migrate user
 os.environ["PBR_VERSION"] = '3.1.1'
@@ -91,19 +86,11 @@
         cli = CLI(main_parser=parser, main_parser_options=flag_options)
 
     datadir = get_local_datadir('default', root_dir=parsed.datadir)
-<<<<<<< HEAD
-=======
-    working_dir = os.path.join(datadir, CROSSBAR_DIR)
->>>>>>> bf168de6
 
     # run the cli
     ws_cli = WebSocketCLI(
         cli,
-<<<<<<< HEAD
         CrossbarAuthManager(datadir),
-=======
-        CertificateManager(working_dir),
->>>>>>> bf168de6
         host=parsed.address,
         port=parsed.port
     )
