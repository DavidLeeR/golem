--- conflicted
+++ resolved
@@ -60,13 +60,8 @@
 
 @command(arguments=(sort_incomes, status_filter, full_table),
          help="Display incomes", root=True)
-<<<<<<< HEAD
-def incomes(sort, status):
+def incomes(sort, status, full=False):
     deferred = incomes.client._call('pay.incomes')
-=======
-def incomes(sort, status, full=False):
-    deferred = incomes.client.get_incomes_list()
->>>>>>> 69676ee9
     result = sync_wait(deferred) or []
 
     values = []
