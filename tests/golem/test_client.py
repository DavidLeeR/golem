# pylint: disable=protected-access,too-many-lines
import datetime
import json
import os
import time
import uuid
from random import Random
from types import MethodType
from unittest import mock
from unittest import TestCase
from unittest.mock import (
    MagicMock,
    Mock,
    patch,
)

from ethereum.utils import denoms
from freezegun import freeze_time
from pydispatch import dispatcher
from twisted.internet.defer import Deferred

from apps.dummy.task.dummytask import DummyTask
from apps.dummy.task.dummytaskstate import DummyTaskDefinition
import golem
from golem import model
from golem import testutils
from golem.client import Client, ClientTaskComputerEventListener, \
    DoWorkService, MonitoringPublisherService, \
    NetworkConnectionPublisherService, \
    ResourceCleanerService, TaskArchiverService, \
    TaskCleanerService
from golem.clientconfigdescriptor import ClientConfigDescriptor
from golem.core.common import timeout_to_string
from golem.core.deferred import sync_wait
from golem.core.simpleserializer import DictSerializer
from golem.environments.environment import Environment as DefaultEnvironment
from golem.manager.nodestatesnapshot import ComputingSubtaskStateSnapshot
from golem.network.p2p.node import Node
from golem.network.p2p.p2pservice import P2PService
from golem.network.p2p.peersession import PeerSessionInfo
from golem.report import StatusPublisher
from golem.resource.dirmanager import DirManager
from golem.rpc.mapping.rpceventnames import UI, Environment
from golem.task.acl import Acl
from golem.task.taskbase import Task
from golem.task.taskserver import TaskServer
from golem.task.taskstate import TaskState, TaskStatus, SubtaskStatus, \
    TaskTestStatus
from golem.task.tasktester import TaskTester
from golem.tools import testwithreactor
from golem.tools.assertlogs import LogTestCase

from .ethereum.test_fundslocker import make_mock_task as \
    make_fundslocker_mock_task

random = Random(__name__)


def mock_async_run(req, success, error):
    deferred = Deferred()
    if success:
        deferred.addCallback(success)
    if error:
        deferred.addErrback(error)

    try:
        result = req.method(*req.args, **req.kwargs)
    except Exception as e:  # pylint: disable=broad-except
        deferred.errback(e)
    else:
        deferred.callback(result)

    return deferred


def random_hex_str() -> str:
    return str(uuid.uuid4()).replace('-', '')


def done_deferred(return_value=None):
    deferred = Deferred()
    deferred.callback(return_value)
    return deferred


def make_mock_ets(eth=100, gnt=100):
    ets = MagicMock(name="MockTransactionSystem")
    ets.get_balance.return_value = (
        gnt * denoms.ether,
        gnt * denoms.ether,
        eth * denoms.ether,
        time.time(),
        time.time(),
    )
    ets.eth_for_batch_payment.return_value = 0.0001 * denoms.ether
    ets.eth_base_for_batch_payment.return_value = 0.001 * denoms.ether
    ets.get_payment_address.return_value = '0x' + 40 * 'a'
    return ets


@patch('golem.client.node_info_str')
@patch(
    'golem.network.concent.handlers_library.HandlersLibrary'
    '.register_handler',
)
@patch('signal.signal')
@patch('golem.network.p2p.node.Node.collect_network_info')
def make_client(*_, **kwargs):
    default_kwargs = {
        'app_config': Mock(),
        'config_desc': ClientConfigDescriptor(),
        'keys_auth': Mock(
            _private_key='a' * 32,
            key_id='a' * 64,
            public_key=b'a' * 128,
        ),
        'database': Mock(),
        'transaction_system': Mock(),
        'connect_to_known_hosts': False,
        'use_docker_manager': False,
        'use_monitor': False,
    }
    default_kwargs.update(kwargs)
    client = Client(**default_kwargs)
    return client


class TestClientBase(testwithreactor.TestDatabaseWithReactor):
    def setUp(self):
        super().setUp()
        self.client = make_client(datadir=self.path)

    def tearDown(self):
        self.client.quit()
        super().tearDown()


@patch(
    'golem.network.concent.handlers_library.HandlersLibrary'
    '.register_handler',
)
class TestClient(TestClientBase):
    # FIXME: if we someday decide to run parallel tests,
    # this may completely break. Issue #2456
    # pylint: disable=attribute-defined-outside-init

    def test_get_payments(self, *_):
        ets = self.client.transaction_system
        assert self.client.get_payments_list() == \
               ets.get_payments_list.return_value

    def test_get_incomes(self, *_):
        ets = self.client.transaction_system
        ets.get_incomes_list.return_value = []
        self.client.get_incomes_list()
        ets.get_incomes_list.assert_called_once_with()

    def test_withdraw(self, *_):
        ets = self.client.transaction_system
        ets.return_value = ets
        ets.return_value.eth_base_for_batch_payment.return_value = 0
        self.client.withdraw('123', '0xdead', 'ETH')
        ets.withdraw.assert_called_once_with(123, '0xdead', 'ETH')

    def test_get_withdraw_gas_cost(self, *_):
        dest = '0x' + 40 * '0'
        ets = Mock()
        ets = self.client.transaction_system
        self.client.get_withdraw_gas_cost('123', dest, 'ETH')
        ets.get_withdraw_gas_cost.assert_called_once_with(123, dest, 'ETH')

    def test_payment_address(self, *_):
        payment_address = self.client.get_payment_address()
        self.assertIsInstance(payment_address, str)
        self.assertTrue(len(payment_address) > 0)

    def test_remove_resources(self, *_):
        def unique_dir():
            d = os.path.join(self.path, str(uuid.uuid4()))
            if not os.path.exists(d):
                os.makedirs(d)
            return d

        c = self.client
        c.task_server = Mock()
        c.task_server.get_task_computer_root.return_value = unique_dir()
        c.task_server.task_manager.get_task_manager_root.return_value = \
            unique_dir()

        c.resource_server = Mock()
        c.resource_server.get_distributed_resource_root.return_value = \
            unique_dir()

        d = c.get_distributed_files_dir()
        self.assertIn(self.path, os.path.normpath(d))  # normpath for mingw
        self.additional_dir_content([3], d)
        c.remove_distributed_files()
        self.assertEqual(os.listdir(d), [])

        d = c.get_received_files_dir()
        self.assertIn(self.path, d)
        self.additional_dir_content([3], d)
        c.remove_received_files()
        self.assertEqual(os.listdir(d), [])

    def test_datadir_lock(self, *_):
        # Let's use non existing dir as datadir here to check how the Client
        # is able to cope with that.
        datadir = os.path.join(self.path, "non-existing-dir")
        self.client = make_client(datadir=datadir)
        self.assertEqual(self.client.config_desc.node_address, '')
        with self.assertRaises(IOError):
            make_client(datadir=datadir)

    def test_quit(self, *_):
        self.client.db = None
        self.client.quit()

    def test_collect_gossip(self, *_):
        self.client.start_network()
        self.client.collect_gossip()

    def test_activate_hw_preset(self, *_):
        config = self.client.config_desc
        config.hardware_preset_name = 'non-existing'
        config.num_cores = 0
        config.max_memory_size = 0
        config.max_resource_size = 0

        self.client.activate_hw_preset('custom')

        assert config.hardware_preset_name == 'custom'
        assert config.num_cores > 0
        assert config.max_memory_size > 0
        assert config.max_resource_size > 0

<<<<<<< HEAD
    def test_restart_by_frame(self, *_):
        self.client = Client(
            datadir=self.path,
            app_config=Mock(),
            config_desc=ClientConfigDescriptor(),
            keys_auth=Mock(),
            database=Mock(),
            transaction_system=Mock(),
            connect_to_known_hosts=False,
            use_docker_manager=False,
            use_monitor=False
        )

        self.client.task_server = Mock()
        self.client.restart_frame_subtasks('tid', 10)

        self.client.task_server.task_manager.restart_frame_subtasks. \
            assert_called_with('tid', 10)

    def test_presets(self, *_):
=======
    def test_presets(self, *_):  # noqa This test depends on DatabaseFixture pylint: disable=no-self-use
>>>>>>> 3a65d9e7
        Client.save_task_preset("Preset1", "TaskType1", "data1")
        Client.save_task_preset("Preset2", "TaskType1", "data2")
        Client.save_task_preset("Preset1", "TaskType2", "data3")
        Client.save_task_preset("Preset3", "TaskType2", "data4")
        presets = Client.get_task_presets("TaskType1")
        assert len(presets) == 2
        assert presets["Preset1"] == "data1"
        assert presets["Preset2"] == "data2"
        presets = Client.get_task_presets("TaskType2")
        assert len(presets) == 2
        assert presets["Preset1"] == "data3"
        assert presets["Preset3"] == "data4"
        Client.delete_task_preset("TaskType2", "Preset1")
        presets = Client.get_task_presets("TaskType1")
        assert len(presets) == 2
        assert presets["Preset1"] == "data1"
        presets = Client.get_task_presets("TaskType2")
        assert len(presets) == 1
        assert presets.get("Preset1") is None

    @patch('golem.environments.environmentsmanager.'
           'EnvironmentsManager.load_config')
    @patch('golem.client.SystemMonitor')
    @patch('golem.client.P2PService.connect_to_network')
    def test_start_stop(self, connect_to_network, *_):
        deferred = Deferred()
        connect_to_network.side_effect = lambda *_: deferred.callback(True)
        self.client.are_terms_accepted = lambda: True

        self.client.start()
        sync_wait(deferred)

        self.client.p2pservice.disconnect = Mock(
            side_effect=self.client.p2pservice.disconnect)
        self.client.task_server.disconnect = Mock(
            side_effect=self.client.task_server.disconnect)

        self.client.stop()

        self.client.p2pservice.disconnect.assert_called_once()
        self.client.task_server.disconnect.assert_called_once()

    @patch('golem.environments.environmentsmanager.'
           'EnvironmentsManager.load_config')
    @patch('golem.client.SystemMonitor')
    @patch('golem.client.P2PService.connect_to_network')
    def test_pause_resume(self, *_):
        self.client.start()

        assert self.client.p2pservice.active
        assert self.client.task_server.active

        self.client.pause()

        assert not self.client.p2pservice.active
        assert not self.client.task_server.active

        self.client.resume()

        assert self.client.p2pservice.active
        assert self.client.task_server.active

        self.client.stop()

    @patch('golem.client.path')
    @patch('golem.client.async_run', mock_async_run)
    @patch('golem.network.concent.client.ConcentClientService.start')
    @patch('golem.client.SystemMonitor')
    @patch('golem.client.P2PService.connect_to_network')
    def test_restart_task(self, connect_to_network, *_):
        self.client.apps_manager.load_all_apps()

        deferred = Deferred()
        connect_to_network.side_effect = lambda *_: deferred.callback(True)
        self.client.are_terms_accepted = lambda: True
        self.client.start()
        sync_wait(deferred)

        def create_resource_package(*_args):
            result = 'package_path', 'package_sha1'
            return done_deferred(result)

        def add_task(*_args, **_kwargs):
            resource_manager_result = 'res_hash', ['res_file_1']
            result = resource_manager_result, 'res_file_1', 'package_hash', 0
            return done_deferred(result)

        self.client.resource_server = Mock(
            create_resource_package=Mock(side_effect=create_resource_package),
            add_task=Mock(side_effect=add_task)
        )

        task_manager = self.client.task_server.task_manager

        task_manager.dump_task = Mock()
        task_manager.listen_address = '127.0.0.1'
        task_manager.listen_port = 40103

        some_file_path = self.new_path / "foo"
        # pylint thinks it's PurePath, but it's a concrete path
        some_file_path.touch()  # pylint: disable=no-member

        task_dict = {
            'bid': 5.0,
            'name': 'test task',
            'options': {
                'difficulty': 1337,
                'output_path': '',
            },
            'resources': [str(some_file_path)],
            'subtask_timeout': timeout_to_string(3),
            'subtasks': 1,
            'timeout': timeout_to_string(3),
            'type': 'Dummy',
        }

        task_id, error = self.client.create_task(task_dict)

        assert task_id
        assert not error

        new_task_id, error = self.client.restart_task(task_id)
        assert new_task_id
        assert not error
        assert len(task_manager.tasks_states) == 2

        assert task_id != new_task_id
        assert task_manager.tasks_states[task_id].status == TaskStatus.restarted
        assert all(
            ss.subtask_status == SubtaskStatus.restarted
            for ss
            in task_manager.tasks_states[task_id].subtask_states.values())
        assert task_manager.tasks_states[new_task_id].status \
               == TaskStatus.waiting

    @patch('golem.client.get_timestamp_utc')
    def test_clean_old_tasks_no_tasks(self, *_):
        self.client.get_tasks = Mock(return_value=[])
        self.client.delete_task = Mock()
        self.client.clean_old_tasks()
        self.client.delete_task.assert_not_called()

    @patch('golem.client.get_timestamp_utc')
    def test_clean_old_tasks_only_new(self, get_timestamp, *_):
        self.client.config_desc.clean_tasks_older_than_seconds = 5
        self.client.get_tasks = Mock(return_value=[{
            'time_started': 0,
            'timeout': timeout_to_string(5),
            'id': 'new_task'
        }])
        get_timestamp.return_value = 7
        self.client.delete_task = Mock()
        self.client.clean_old_tasks()
        self.client.delete_task.assert_not_called()

    @patch('golem.client.get_timestamp_utc')
    def test_clean_old_tasks_old_and_new(self, get_timestamp, *_):
        self.client.config_desc.clean_tasks_older_than_seconds = 5
        self.client.get_tasks = Mock(return_value=[{
            'time_started': 0,
            'timeout': timeout_to_string(5),
            'id': 'old_task'
        }, {
            'time_started': 5,
            'timeout': timeout_to_string(5),
            'id': 'new_task'
        }])
        get_timestamp.return_value = 10
        self.client.delete_task = Mock()
        self.client.clean_old_tasks()
        self.client.delete_task.assert_called_once_with('old_task')

    def test_get_mask_for_task(self, *_):
        def _check(  # pylint: disable=too-many-arguments
                num_tasks=0,
                network_size=0,
                mask_size_factor=1.0,
                min_num_workers=0,
                perf_rank=0.0,
                exp_desired_workers=0,
                exp_potential_workers=0):
<<<<<<< HEAD
            client.config_desc.initial_mask_size_factor = mask_size_factor
            client.config_desc.min_num_workers_for_mask = min_num_workers
=======

            self.client.config_desc.initial_mask_size_factor = mask_size_factor
            self.client.config_desc.min_num_workers_for_mask = min_num_workers
>>>>>>> 3a65d9e7

            with patch.object(self.client,
                              'p2pservice',
                              spec=P2PService) as p2p, \
                    patch.object(self.client, 'task_server', spec=TaskServer), \
                    patch('golem.client.Mask') as mask:
                p2p.get_estimated_network_size.return_value = network_size
                p2p.get_performance_percentile_rank.return_value = perf_rank

                task = MagicMock()
                task.get_total_tasks.return_value = num_tasks

                self.client._get_mask_for_task(task)

                mask.get_mask_for_task.assert_called_once_with(
                    desired_num_workers=exp_desired_workers,
                    potential_num_workers=exp_potential_workers
                )

        _check()

        _check(
            num_tasks=1,
            exp_desired_workers=1)

        _check(
            num_tasks=2,
            mask_size_factor=2,
            exp_desired_workers=4)

        _check(
            min_num_workers=10,
            exp_desired_workers=10)

        _check(
            num_tasks=2,
            mask_size_factor=5,
            min_num_workers=4,
            exp_desired_workers=10)

        _check(
            network_size=1,
            exp_potential_workers=1)

        _check(
            network_size=1,
            perf_rank=1,
            exp_potential_workers=0)

        _check(
            network_size=10,
            perf_rank=0.2,
            exp_potential_workers=8)


class TestClientRestartSubtasks(TestClientBase):
    def setUp(self):
        super().setUp()
        self.ts = self.client.transaction_system
        self.client.funds_locker.persist = False

        self.task = make_fundslocker_mock_task()
        self.client.funds_locker.lock_funds(self.task)

        self.client.task_server = Mock()

    def test_restart_by_frame(self):
        # given
        frame_subtasks = {
            'subtask_id1': Mock(),
            'subtask_id2': Mock(),
        }
        self.client.task_server.task_manager.get_frame_subtasks.return_value = \
            frame_subtasks

        frame = 10

        # when
        self.client.restart_frame_subtasks(self.task.header.task_id, frame)

        # then
        self.client.task_server.task_manager.restart_frame_subtasks.\
            assert_called_with(self.task.header.task_id, frame)
        self.ts.lock_funds_for_payments.assert_called_with(
            self.task.subtask_price, len(frame_subtasks))

    def test_restart_subtask(self):
        # given
        self.client.task_server.task_manager.get_task_id.return_value = \
            self.task.header.task_id

        # when
        self.client.restart_subtask('subtask_id')

        # then
        self.client.task_server.task_manager.restart_subtask.\
            assert_called_with('subtask_id')
        self.ts.lock_funds_for_payments.assert_called_with(
            self.task.subtask_price, 1)


class TestDoWorkService(testwithreactor.TestWithReactor):
    def setUp(self):
        super().setUp()

        client = Mock()
        client.p2pservice = Mock()
        client.p2pservice.peers = {str(uuid.uuid4()): Mock()}
        client.task_server = Mock()
        client.resource_server = Mock()
        client.ranking = Mock()
        client.config_desc.send_pings = False
        self.client = client
        self.do_work_service = DoWorkService(client)

    @patch('golem.client.logger')
    def test_run(self, logger):
        self.do_work_service._run()

        self.client.p2pservice.ping_peers.assert_not_called()
        logger.exception.assert_not_called()
        self.client.p2pservice.sync_network.assert_called()
        self.client.resource_server.sync_network.assert_called()
        self.client.ranking.sync_network.assert_called()

    @patch('golem.client.logger')
    def test_pings(self, logger):
        self.client.config_desc.send_pings = True

        # Make methods throw exceptions
        def raise_exc():
            raise Exception('Test exception')

        self.client.p2pservice.sync_network = raise_exc
        self.client.task_server.sync_network = raise_exc
        self.client.resource_server.sync_network = raise_exc
        self.client.ranking.sync_network = raise_exc

        self.do_work_service._run()

        self.client.p2pservice.ping_peers.assert_called()
        assert logger.exception.call_count == 4

    @freeze_time("2018-01-01 00:00:00")
    def test_time_for(self):
        key = 'payments'
        interval = 4.0

        assert key not in self.do_work_service._check_ts
        assert self.do_work_service._time_for(key, interval)
        assert key in self.do_work_service._check_ts

        next_check = self.do_work_service._check_ts[key]

        with freeze_time("2018-01-01 00:00:01"):
            assert not self.do_work_service._time_for(key, interval)
            assert self.do_work_service._check_ts[key] == next_check

        with freeze_time("2018-01-01 00:01:00"):
            assert self.do_work_service._time_for(key, interval)
            assert self.do_work_service._check_ts[key] == time.time() + interval

    @freeze_time("2018-01-01 00:00:00")
    def test_intervals(self):
        self.do_work_service._run()

        assert self.client.p2pservice.sync_network.called
        assert self.client.task_server.sync_network.called
        assert self.client.resource_server.sync_network.called
        assert self.client.ranking.sync_network.called

        self.client.reset_mock()

        with freeze_time("2018-01-01 00:00:02"):
            self.do_work_service._run()

            assert self.client.p2pservice.sync_network.called
            assert self.client.task_server.sync_network.called
            assert self.client.resource_server.sync_network.called
            assert self.client.ranking.sync_network.called

        with freeze_time("2018-01-01 00:01:00"):
            self.do_work_service._run()

            assert self.client.p2pservice.sync_network.called
            assert self.client.task_server.sync_network.called
            assert self.client.resource_server.sync_network.called
            assert self.client.ranking.sync_network.called


class TestMonitoringPublisherService(testwithreactor.TestWithReactor):
    def setUp(self):
        task_server = Mock()
        task_server.task_keeper = Mock()
        task_server.task_keeper.get_all_tasks.return_value = list()
        task_server.task_keeper.supported_tasks = list()
        task_server.task_computer.stats = dict()
        self.service = MonitoringPublisherService(
            task_server,
            interval_seconds=1,
        )

    @patch('golem.client.logger')
    @patch('golem.client.dispatcher.send')
    def test_run(self, send, logger):
        self.service._run()

        logger.debug.assert_not_called()
        assert send.call_count == 3


class TestNetworkConnectionPublisherService(testwithreactor.TestWithReactor):
    def setUp(self):
        self.client = Mock()
        self.service = NetworkConnectionPublisherService(
            self.client,
            interval_seconds=1,
        )

    @patch('golem.client.logger')
    def test_run(self, logger):
        self.service._run()

        logger.debug.assert_not_called()
        self.client._publish.assert_called()


class TestTaskArchiverService(testwithreactor.TestWithReactor):
    def setUp(self):
        self.task_archiver = Mock()
        self.service = TaskArchiverService(self.task_archiver)

    @patch('golem.client.logger')
    def test_run(self, logger):
        self.service._run()

        logger.debug.assert_not_called()
        self.task_archiver.do_maintenance.assert_called()


class TestResourceCleanerService(testwithreactor.TestWithReactor):
    def setUp(self):
        self.older_than_seconds = 5
        self.client = Mock()
        self.service = ResourceCleanerService(
            self.client,
            interval_seconds=1,
            older_than_seconds=self.older_than_seconds,
        )

    def test_run(self):
        self.service._run()

        self.client.remove_distributed_files.assert_called_with(
            self.older_than_seconds,
        )
        self.client.remove_received_files.assert_called_with(
            self.older_than_seconds,
        )


class TestTaskCleanerService(testwithreactor.TestWithReactor):
    def setUp(self):
        self.client = Mock(spec=Client)
        self.service = TaskCleanerService(
            client=self.client,
            interval_seconds=1
        )

    def test_run(self):
        self.service._run()
        self.client.clean_old_tasks.assert_called_once()


@patch('signal.signal')  # pylint: disable=too-many-ancestors
@patch('golem.network.p2p.node.Node.collect_network_info')
class TestClientRPCMethods(TestClientBase, LogTestCase):
    # pylint: disable=too-many-public-methods
    def setUp(self):
<<<<<<< HEAD
        super(TestClientRPCMethods, self).setUp()
        with patch('golem.network.concent.handlers_library.HandlersLibrary'
                   '.register_handler'), \
             patch('golem.client.TransactionSystem',
                   return_value=Mock()):
            apps_manager = AppsManager()
            apps_manager.load_all_apps()
            client = Client(
                datadir=self.path,
                app_config=Mock(),
                config_desc=ClientConfigDescriptor(),
                keys_auth=Mock(_private_key='a' * 32,
                               key_id='a' * 64,
                               public_key=b'a' * 128),
                database=Mock(),
                transaction_system=make_mock_ets(),
                connect_to_known_hosts=False,
                use_docker_manager=False,
                use_monitor=False,
                apps_manager=apps_manager
            )

        client.sync = Mock()
        client.p2pservice = Mock(peers={})
=======
        super().setUp()
        self.client.apps_manager.load_all_apps()
        self.client.sync = Mock()
        self.client.p2pservice = Mock(peers={})
>>>>>>> 3a65d9e7
        with patch('golem.network.concent.handlers_library.HandlersLibrary'
                   '.register_handler', ):
            self.client.task_server = TaskServer(
                node=Node(),
                config_desc=ClientConfigDescriptor(),
                client=self.client,
                use_docker_manager=False,
                apps_manager=self.client.apps_manager,
            )
        self.client.monitor = Mock()

    def test_node(self, *_):
        c = self.client

        self.assertIsInstance(c.get_node(), dict)

        self.assertIsInstance(c.get_node_key(), str)
        self.assertIsNotNone(c.get_node_key())

        c.node.key = None

        self.assertNotIsInstance(c.get_node_key(), str)
        self.assertIsNone(c.get_node_key())

        self.assertIsInstance(c.get_public_key(), bytes)
        self.assertEqual(c.get_public_key(), c.keys_auth.public_key)

    def test_directories(self, *_):
        c = self.client

        def unique_dir():
            d = self.new_path / str(uuid.uuid4())
            d.mkdir(exist_ok=True)
            return d

        c.resource_server = Mock()
        c.resource_server.get_distributed_resource_root.return_value = \
            unique_dir()

        self.assertIsInstance(c.get_datadir(), str)
        self.assertIsInstance(c.get_dir_manager(), DirManager)

        res_dirs = c.get_res_dirs()

        self.assertIsInstance(res_dirs, dict)
        self.assertTrue(len(res_dirs) == 2)

        for key, value in list(res_dirs.items()):
            self.assertIsInstance(key, str)
            self.assertIsInstance(value, str)
            self.assertTrue(self.path in value)

        res_dir_sizes = c.get_res_dirs_sizes()

        for key, value in list(res_dir_sizes.items()):
            self.assertIsInstance(key, str)
            self.assertIsInstance(value, str)
            self.assertTrue(key in res_dirs)

    def test_get_estimated_cost(self, *_):
<<<<<<< HEAD
        c = self.client
        assert c.get_estimated_cost(
            "task type",
            {"price": 150,
             "subtask_time": 2.5,
             "num_subtasks": 5}
        ) == {"GNT": 1875.0, "ETH": 0.0001}
=======
        self.client.transaction_system = make_mock_ets()
        self.assertEqual(
            self.client.get_estimated_cost(
                "task type",
                {
                    "price": 150,
                    "subtask_time": 2.5,
                    "num_subtasks": 5,
                },
            ),
            {
                "GNT": 1875.0,
                "ETH": 0.0001,
            },
        )
>>>>>>> 3a65d9e7

    @patch('golem.client.get_resources_for_task')
    def test_enqueue_new_task_from_type(self, *_):
        c = self.client
        c.concent_service = Mock()
        c.funds_locker.persist = False
        c.resource_server = Mock()
        c.task_server = Mock()
        c.p2pservice.get_estimated_network_size.return_value = 0

        task_fixed_header = Mock(
            concent_enabled=False,
        )
        task_header = Mock(
            max_price=1 * 10 ** 18,
            task_id=str(uuid.uuid4()),
            subtask_timeout=37,
            fixed_header=task_fixed_header,
        )
        task = Mock(
            header=task_header,
            get_resources=Mock(return_value=[]),
            total_tasks=5,
            get_price=Mock(return_value=900),
            subtask_price=1000,
        )

        c.concent_service.enabled = False
        c.enqueue_new_task(task)
        assert not c.task_server.task_manager.create_task.called
        task_mock = MagicMock()
        task_mock.header.max_price = 1 * 10 ** 18
        task_mock.header.subtask_timeout = 158
        task_mock.total_tasks = 3
        price = task_mock.header.max_price * task_mock.total_tasks
        task_mock.get_price.return_value = price
        task_mock.subtask_price = 1000
        c.task_server.task_manager.create_task.return_value = task_mock
        c.concent_service.enabled = True
        c.enqueue_new_task(dict(
            max_price=1 * 10 ** 18,
            task_id=str(uuid.uuid4())
        ))
        c.funds_locker.persist = True
        assert c.task_server.task_manager.create_task.called
        c.transaction_system.concent_deposit.assert_called_once_with(
            required=mock.ANY,
            expected=mock.ANY,
        )
        c.funds_locker.persist = False

    @patch('golem.client.path')
    @patch('golem.client.async_run', side_effect=mock_async_run)
    def test_enqueue_new_task(self, *_):
        t_dict = {
            'resources': [
                '/Users/user/Desktop/folder/texture.tex',
                '/Users/user/Desktop/folder/model.mesh',
                '/Users/user/Desktop/folder/stylized_levi.blend'
            ],
            'name': 'Golem Task 17:41:45 GMT+0200 (CEST)',
            'type': 'blender',
            'timeout': '09:25:00',
            'subtasks': '6',
            'subtask_timeout': '4:10:00',
            'bid': '0.000032',
            'options': {
                'resolution': [1920, 1080],
                'frames': '1-10',
                'format': 'EXR',
                'output_path': '/Users/user/Desktop/',
                'compositing': True,
            }
        }

        def start_task(_, tid):
            return tid

        def add_new_task(instance, task, *_args, **_kwargs):
            instance.tasks_states[task.header.task_id] = TaskState()

        def create_resource_package(*_args):
            result = 'package_path', 'package_sha1'
            return done_deferred(result)

        def add_task(*_args, **_kwargs):
            resource_manager_result = 'res_hash', ['res_file_1']
            result = resource_manager_result, 'res_file_1', 'package_hash', 42
            return done_deferred(result)

        c = self.client
        c.resource_server = Mock()

        c.task_server.task_manager.start_task = MethodType(
            start_task, c.task_server.task_manager)
        c.task_server.task_manager.add_new_task = MethodType(
            add_new_task, c.task_server.task_manager)
        c.task_server.task_manager.key_id = 'deadbeef'

        c.resource_server.create_resource_package = Mock(
            side_effect=create_resource_package)
        c.resource_server.add_task = Mock(
            side_effect=add_task)
        c.p2pservice.get_estimated_network_size.return_value = 0

        deferred, task_id = c.enqueue_new_task(t_dict)
        task = sync_wait(deferred)
        assert isinstance(task, Task)
        assert task.header.task_id
        assert task.header.task_id == task_id
        assert c.resource_server.add_task.called

        c.task_server.task_manager.tasks[task_id] = task
        c.task_server.task_manager.tasks_states[task_id] = TaskState()
        frames = c.get_subtasks_frames(task_id)
        assert frames is not None

    def test_enqueue_new_task_concent_service_disabled(self, *_):
        c = self.client

        t_dict = {
            'resources': [
                '/Users/user/Desktop/folder/texture.tex',
                '/Users/user/Desktop/folder/model.mesh',
                '/Users/user/Desktop/folder/stylized_levi.blend'
            ],
            'name': 'Golem Task 17:41:45 GMT+0200 (CEST)',
            'type': 'blender',
            'timeout': '09:25:00',
            'subtasks': '6',
            'subtask_timeout': '4:10:00',
            'bid': '0.000032',
            'options': {
                'resolution': [1920, 1080],
                'frames': '1-10',
                'format': 'EXR',
                'output_path': '/Users/user/Desktop/',
                'compositing': True,
            },
            'concent_enabled': True,
        }

        c.concent_service = Mock()
        c.concent_service.enabled = False

        msg = "Cannot create task with concent enabled when " \
              "concent service is disabled"
        with self.assertRaises(Exception, msg=msg):
            c.enqueue_new_task(t_dict)

    def test_get_balance(self, *_):
        c = self.client

        c.transaction_system = Mock()

        result = {
            'gnt_available': 2,
            'gnt_locked': 1,
            'gnt_nonconverted': 0,
            'gnt_update_time': None,
            'eth_available': 2,
            'eth_locked': 1,
            'eth_update_time': None,
            'block_number': 222,
        }
        c.transaction_system.get_balance.return_value = result
        balance = sync_wait(c.get_balance())
        assert balance == {
            'gnt': "2",
            'av_gnt': "2",
            'eth': "2",
            'gnt_nonconverted': "0",
            'gnt_lock': "1",
            'eth_lock': "1",
            'last_gnt_update': "None",
            'last_eth_update': "None",
            'block_number': "222",
        }
        assert all(isinstance(entry, str) for entry in balance)

    def test_run_benchmark(self, *_):
        from apps.blender.blenderenvironment import BlenderEnvironment
        from apps.blender.benchmark.benchmark import BlenderBenchmark
        from apps.lux.luxenvironment import LuxRenderEnvironment
        from apps.lux.benchmark.benchmark import LuxBenchmark

        benchmark_manager = self.client.task_server.benchmark_manager
        benchmark_manager.run_benchmark = Mock()
        benchmark_manager.run_benchmark.side_effect = lambda b, tb, e, c, ec: \
            c(True)

        with self.assertRaisesRegex(Exception, "Unknown environment"):
            sync_wait(self.client.run_benchmark(str(uuid.uuid4())))

        sync_wait(self.client.run_benchmark(BlenderEnvironment.get_id()))

        assert benchmark_manager.run_benchmark.call_count == 1
        assert isinstance(benchmark_manager.run_benchmark.call_args[0][0],
                          BlenderBenchmark)

        sync_wait(self.client.run_benchmark(LuxRenderEnvironment.get_id()))

        assert benchmark_manager.run_benchmark.call_count == 2
        assert isinstance(benchmark_manager.run_benchmark.call_args[0][0],
                          LuxBenchmark)

        result = sync_wait(self.client.run_benchmark(
            DefaultEnvironment.get_id()))
        assert result > 100.0
        assert benchmark_manager.run_benchmark.call_count == 2

    def test_run_benchmark_fail(self, *_):
        from apps.dummy.dummyenvironment import DummyTaskEnvironment

        def raise_exc(*_args, **_kwargs):
            raise Exception('Test exception')

        with patch("golem.docker.image.DockerImage.is_available",
                   return_value=True), \
             patch("golem.docker.job.DockerJob.__init__",
                   side_effect=raise_exc), \
             self.assertRaisesRegex(Exception, 'Test exception'):
            sync_wait(self.client.run_benchmark(DummyTaskEnvironment.get_id()))

    def test_config_changed(self, *_):
        c = self.client

        c._publish = Mock()
        c.lock_config(True)
        c._publish.assert_called_with(UI.evt_lock_config, True)

        c._publish = Mock()
        c.config_changed()
        c._publish.assert_called_with(Environment.evt_opts_changed)

    def test_settings(self, *_):
        c = self.client

        new_node_name = str(uuid.uuid4())
        self.assertNotEqual(c.get_setting('node_name'), new_node_name)

        c.update_setting('node_name', new_node_name)
        self.assertEqual(c.get_setting('node_name'), new_node_name)
        self.assertEqual(c.get_settings()['node_name'], new_node_name)

        newer_node_name = str(uuid.uuid4())
        self.assertNotEqual(c.get_setting('node_name'), newer_node_name)

        settings = c.get_settings()
        self.assertIsInstance(settings['min_price'], str)
        self.assertIsInstance(settings['max_price'], str)

        settings['node_name'] = newer_node_name
        c.update_settings(settings)
        self.assertEqual(c.get_setting('node_name'), newer_node_name)

        # invalid settings
        with self.assertRaises(KeyError):
            c.get_setting(str(uuid.uuid4()))

        with self.assertRaises(KeyError):
            c.update_setting(str(uuid.uuid4()), 'value')

    def test_publisher(self, *_):
        from golem.rpc.session import Publisher

        c = self.client
        self.assertIsNone(c.rpc_publisher)

        rpc_session = Mock()
        publisher = Publisher(rpc_session)

        c.set_rpc_publisher(publisher)
        self.assertIsInstance(c.rpc_publisher, Publisher)
        self.assertIs(c.rpc_publisher.session, rpc_session)

        c.config_changed()
        rpc_session.publish.assert_called_with(Environment.evt_opts_changed)

    def test_test_status(self, *_):
        c = self.client

        result = c.check_test_status()
        self.assertFalse(result)

        c.task_test_result = json.dumps({"status": TaskTestStatus.started})
        result = c.check_test_status()
        print(result)
        self.assertEqual(c.task_test_result, result)

        c.task_test_result = json.dumps({"status": TaskTestStatus.success})
        result = c.check_test_status()
        self.assertEqual(c.task_test_result, None)

    def test_create_task(self, *_):
        t = DummyTask(total_tasks=10, owner=Node(node_name="node_name"),
                      task_definition=DummyTaskDefinition())

        c = self.client
        c.enqueue_new_task = Mock()
        c.create_task(DictSerializer.dump(t))
        self.assertTrue(c.enqueue_new_task.called)

    def test_delete_task(self, *_):
        c = self.client
        c.remove_task_header = Mock()
        c.remove_task = Mock()
        c.task_server = Mock()

        task_id = str(uuid.uuid4())
        c.delete_task(task_id)
        assert c.remove_task_header.called
        assert c.remove_task.called
        assert c.task_server.task_manager.delete_task.called
        c.remove_task.assert_called_with(task_id)

    def test_purge_tasks(self, *_):
        c = self.client
        c.remove_task_header = Mock()
        c.remove_task = Mock()
        c.task_server = Mock()

        task_id = str(uuid.uuid4())
        c.get_tasks = Mock(return_value=[{'id': task_id}, ])

        c.purge_tasks()
        assert c.get_tasks.called
        assert c.remove_task_header.called
        assert c.remove_task.called
        assert c.task_server.task_manager.delete_task.called
        c.remove_task.assert_called_with(task_id)

    def test_get_unsupport_reasons(self, *_):
        c = self.client
        c.task_server.task_keeper.get_unsupport_reasons = Mock()
        c.task_server.task_keeper.get_unsupport_reasons.return_value = [
            {'avg': '17.0.0', 'reason': 'app_version', 'ntasks': 3},
            {'avg': 7, 'reason': 'max_price', 'ntasks': 2},
            {'avg': None, 'reason': 'environment_missing', 'ntasks': 1},
            {'avg': None,
             'reason': 'environment_not_accepting_tasks', 'ntasks': 1},
            {'avg': None, 'reason': 'requesting_trust', 'ntasks': 0},
            {'avg': None, 'reason': 'deny_list', 'ntasks': 0},
            {'avg': None, 'reason': 'environment_unsupported', 'ntasks': 0}]
        c.task_archiver.get_unsupport_reasons = Mock()
        c.task_archiver.get_unsupport_reasons.side_effect = lambda days: [
            {'avg': str(days * 21) + '.0.0',
             'reason': 'app_version', 'ntasks': 3},
            {'avg': 7, 'reason': 'max_price', 'ntasks': 2},
            {'avg': None, 'reason': 'environment_missing', 'ntasks': 1},
            {'avg': None,
             'reason': 'environment_not_accepting_tasks', 'ntasks': 1},
            {'avg': None, 'reason': 'requesting_trust', 'ntasks': 0},
            {'avg': None, 'reason': 'deny_list', 'ntasks': 0},
            {'avg': None, 'reason': 'environment_unsupported', 'ntasks': 0}]

        # get_unsupport_reasons(0) is supposed to read current stats from
        # the task_keeper and should not look into archives
        reasons = c.get_unsupport_reasons(0)
        self.assertEqual(reasons[0]["avg"], "17.0.0")
        c.task_server.task_keeper.get_unsupport_reasons.assert_called_with()
        c.task_archiver.get_unsupport_reasons.assert_not_called()

        c.task_server.task_keeper.get_unsupport_reasons.reset_mock()
        c.task_archiver.get_unsupport_reasons.reset_mock()

        # for more days it's the opposite
        reasons = c.get_unsupport_reasons(2)
        self.assertEqual(reasons[0]["avg"], "42.0.0")
        c.task_archiver.get_unsupport_reasons.assert_called_with(2)
        c.task_server.task_keeper.get_unsupport_reasons.assert_not_called()

        # and for a negative number of days we should get an exception
        with self.assertRaises(ValueError):
            reasons = c.get_unsupport_reasons(-1)

    def test_task_preview(self, *_):
        task_id = str(uuid.uuid4())
        c = self.client
        c.task_server.task_manager.tasks[task_id] = Mock()
        c.task_server.task_manager.get_task_preview = Mock()

        c.get_task_preview(task_id)
        c.task_server.task_manager.get_task_preview.assert_called_with(
            task_id, single=False
        )

    def test_task_stats(self, *_):
        c = self.client

        result = c.get_task_stats()
        expected = {
            'host_state': "Idle",
            'provider_state': {'status': 'idle'},
            'in_network': 0,
            'supported': 0,
            'subtasks_computed': (0, 0),
            'subtasks_with_errors': (0, 0),
            'subtasks_with_timeout': (0, 0)
        }

        self.assertEqual(result, expected)

    def test_subtasks_borders(self, *_):
        task_id = str(uuid.uuid4())
        c = self.client
        c.task_server.task_manager.tasks[task_id] = Mock()
        c.task_server.task_manager.get_subtasks_borders = Mock()

        c.get_subtasks_borders(task_id)
        c.task_server.task_manager.get_subtasks_borders.assert_called_with(
            task_id, 1
        )

    def test_connection_status(self, *_):
        c = self.client

        # not connected
        self.assertTrue(
            c.connection_status().startswith("Application not listening")
        )

        # status without peers
        c.p2pservice.cur_port = 12345
        c.task_server.cur_port = 12346

        # status without peers
        self.assertTrue(c.connection_status().startswith("Not connected"))

        # peers
        c.p2pservice.incoming_peers = {
            str(i): self.__new_incoming_peer()
            for i in range(3)
        }
        c.p2pservice.peers = {str(i): self.__new_session() for i in range(4)}

        known_peers = c.get_known_peers()
        self.assertEqual(len(known_peers), 3)
        self.assertTrue(all(peer for peer in known_peers))

        connected_peers = c.get_connected_peers()
        self.assertEqual(len(connected_peers), 4)
        self.assertTrue(all(peer for peer in connected_peers))

        # status with peers
        self.assertTrue(c.connection_status().startswith("Connected"))

        # status without ports
        c.p2pservice.cur_port = 0
        self.assertTrue(
            c.connection_status().startswith("Application not listening")
        )

    def test_provider_status_starting(self, *_):
        # given
        self.client.task_server = None

        # when
        status = self.client.get_provider_status()

        # then
        expected_status = {
            'status': 'golem is starting',
        }
        assert status == expected_status

    def test_provider_status_computing(self, *_):
        # given
        task_computer = Mock()
        state_snapshot_dict = {
            'subtask_id': str(uuid.uuid4()),
            'progress': 0.0,
            'seconds_to_timeout': 0.0,
            'running_time_seconds': 0.0,
            'outfilebasename': "Test Task",
            'output_format': "PNG",
            'scene_file': "/golem/resources/cube.blend",
            'frames': [1],
            'start_task': 1,
            'end_task': 1,
            'total_tasks': 1,
        }
        task_computer.get_progress.return_value = \
            ComputingSubtaskStateSnapshot(**state_snapshot_dict)
        self.client.task_server.task_computer = task_computer

        # when
        status = self.client.get_provider_status()

        # then
        state_snapshot_dict['scene_file'] = "cube.blend"
        expected_status = {
            'status': 'computing',
            'subtask': state_snapshot_dict,
        }
        assert status == expected_status

    def test_provider_status_waiting_for_task(self, *_):
        # given
        task_computer = Mock()
        task_computer.get_progress.return_value = None
        task_computer.waiting_for_task = str(uuid.uuid4())
        self.client.task_server.task_computer = task_computer

        # when
        status = self.client.get_provider_status()

        # then
        expected_status = {
            'status': 'waiting for task',
            'task_id_waited_for': task_computer.waiting_for_task,
        }
        assert status == expected_status

    def test_provider_status_not_accepting_tasks(self, *_):
        # given
        self.client.config_desc.accept_tasks = False

        # when
        status = self.client.get_provider_status()

        # then
        expected_status = {
            'status': 'not accepting tasks',
        }
        assert status == expected_status

    def test_provider_status_idle(self, *_):
        # when
        status = self.client.get_provider_status()

        # then
        expected_status = {
            'status': 'idle',
        }
        assert status == expected_status

    def test_golem_version(self, *_):
        assert self.client.get_golem_version() == golem.__version__

    def test_golem_status(self, *_):
        status = 'component', 'method', 'stage', 'data'

        # no statuses published
        assert not self.client.get_golem_status()

        # status published, no rpc publisher
        StatusPublisher.publish(*status)
        assert not self.client.get_golem_status()

        # status published, with rpc publisher
        StatusPublisher._rpc_publisher = Mock()
        StatusPublisher.publish(*status)
        assert self.client.get_golem_status() == status

    def test_port_status(self, *_):
        port = random.randint(1, 65535)
        self.assertIsNone(self.client.node.port_statuses.get(port))

        dispatcher.send(
            signal="golem.p2p",
            event="no event at all",
            port=port,
            description="timeout"
        )
        self.assertIsNone(self.client.node.port_statuses.get(port))

        dispatcher.send(
            signal="golem.p2p",
            event="unreachable",
            port=port,
            description="timeout"
        )
        self.assertEqual(self.client.node.port_statuses.get(port), "timeout")

    def test_get_performance_values(self, *_):
        expected_perf = {DefaultEnvironment.get_id(): 0.0}
        assert self.client.get_performance_values() == expected_perf

    def test_block_node(self, *_):
        self.client.task_server.acl = Mock(spec=Acl)
        self.client.block_node('node_id')
        self.client.task_server.acl.disallow.assert_called_once_with(
            'node_id', persist=True)

    def test_receive_state_update_from_subtask(self):
        message = {
            "info": {"task_id": "abc",
                     "subtask_id": "subabc",
                     "state_update_id": "1"},
            "data": {"aa": "bb"}
        }
        reactor_mock = MagicMock()

        with patch("twisted.internet.reactor", reactor_mock):
            self.client.receive_state_update_from_subtask(message)
            reactor_mock.callInThread.assert_called_once()

    def test_run_test_task_success(self, *_):
        result = {'result': 'result'}
        estimated_memory = 1234
        time_spent = 1.234
        more = {'more': 'more'}

        def _run(_self: TaskTester):
            self.assertIsInstance(self.client.task_test_result, str)
            test_result = json.loads(self.client.task_test_result)
            self.assertEqual(test_result, {
                "status": TaskTestStatus.started,
                "error": True
            })

            _self.success_callback(result, estimated_memory, time_spent, **more)

        with patch.object(self.client.task_server.task_manager, 'create_task'), \
             patch('golem.client.TaskTester.run', _run):
            self.client._run_test_task({})

        self.assertIsInstance(self.client.task_test_result, str)
        test_result = json.loads(self.client.task_test_result)
        self.assertEqual(test_result, {
            "status": TaskTestStatus.success,
            "result": result,
            "estimated_memory": estimated_memory,
            "time_spent": time_spent,
            "more": more
        })

    def test_run_test_task_error(self, *_):
        error = ['error', 'error']
        more = {'more': 'more'}

        def _run(_self: TaskTester):
            self.assertIsInstance(self.client.task_test_result, str)
            test_result = json.loads(self.client.task_test_result)
            self.assertEqual(test_result, {
                "status": TaskTestStatus.started,
                "error": True
            })

            _self.error_callback(*error, **more)

        with patch.object(self.client.task_server.task_manager, 'create_task'), \
             patch('golem.client.TaskTester.run', _run):
            self.client._run_test_task({})

        self.assertIsInstance(self.client.task_test_result, str)
        test_result = json.loads(self.client.task_test_result)
        self.assertEqual(test_result, {
            "status": TaskTestStatus.error,
            "error": error,
            "more": more
        })

    @classmethod
    def __new_incoming_peer(cls):
        return dict(node=cls.__new_session())

    @staticmethod
    def __new_session():
        session = Mock()
        for attr in PeerSessionInfo.attributes:
            setattr(session, attr, str(uuid.uuid4()))
        return session


def test_task_computer_event_listener():
    client = Mock()
    listener = ClientTaskComputerEventListener(client)

    listener.lock_config(True)
    client.lock_config.assert_called_with(True)

    listener.lock_config(False)
    client.lock_config.assert_called_with(False)


class TestDepositBalance(TestClientBase):
    @freeze_time("2018-01-01 01:00:00")
    def test_unlocking(self, *_):
        self.client.transaction_system.concent_timelock\
            .return_value = int(time.time())
        with freeze_time("2018-01-01 00:59:59"):
            result = sync_wait(self.client.get_deposit_balance())
        self.assertEqual(result['status'], 'unlocking')

    @freeze_time("2018-01-01 01:00:00")
    def test_unlocked(self, *_):
        self.client.transaction_system.concent_timelock\
            .return_value = int(time.time())
        with freeze_time("2018-01-01 01:00:01"):
            result = sync_wait(self.client.get_deposit_balance())
        self.assertEqual(result['status'], 'unlocked')

    def test_locked(self, *_):
        self.client.transaction_system.concent_timelock\
            .return_value = 0
        result = sync_wait(self.client.get_deposit_balance())
        self.assertEqual(result['status'], 'locked')


class DepositPaymentsListTest(TestClientBase):
    def test_empty(self):
        self.assertEqual(self.client.get_deposit_payments_list(), [])

    def test_one(self):
        tx_hash = \
            '0x5e9880b3e9349b609917014690c7a0afcdec6dbbfbef3812b27b60d246ca10ae'
        value = 31337
        ts = 1514761200.0
        dt = datetime.datetime.fromtimestamp(ts)
        model.DepositPayment.create(
            value=value,
            tx=tx_hash,
            created_date=dt,
            modified_date=dt,
        )
        expected = [
            {
                'created': ts,
                'modified': ts,
                'fee': None,
                'status': 'awaiting',
                'transaction': tx_hash,
                'value': str(value),
            },
        ]
        self.assertEqual(
            expected,
            self.client.get_deposit_payments_list(),
        )


class TestClientPEP8(TestCase, testutils.PEP8MixIn):
    PEP8_FILES = [
        "golem/client.py",
    ]<|MERGE_RESOLUTION|>--- conflicted
+++ resolved
@@ -234,30 +234,8 @@
         assert config.max_memory_size > 0
         assert config.max_resource_size > 0
 
-<<<<<<< HEAD
-    def test_restart_by_frame(self, *_):
-        self.client = Client(
-            datadir=self.path,
-            app_config=Mock(),
-            config_desc=ClientConfigDescriptor(),
-            keys_auth=Mock(),
-            database=Mock(),
-            transaction_system=Mock(),
-            connect_to_known_hosts=False,
-            use_docker_manager=False,
-            use_monitor=False
-        )
-
-        self.client.task_server = Mock()
-        self.client.restart_frame_subtasks('tid', 10)
-
-        self.client.task_server.task_manager.restart_frame_subtasks. \
-            assert_called_with('tid', 10)
-
-    def test_presets(self, *_):
-=======
+
     def test_presets(self, *_):  # noqa This test depends on DatabaseFixture pylint: disable=no-self-use
->>>>>>> 3a65d9e7
         Client.save_task_preset("Preset1", "TaskType1", "data1")
         Client.save_task_preset("Preset2", "TaskType1", "data2")
         Client.save_task_preset("Preset1", "TaskType2", "data3")
@@ -439,14 +417,8 @@
                 perf_rank=0.0,
                 exp_desired_workers=0,
                 exp_potential_workers=0):
-<<<<<<< HEAD
-            client.config_desc.initial_mask_size_factor = mask_size_factor
-            client.config_desc.min_num_workers_for_mask = min_num_workers
-=======
-
             self.client.config_desc.initial_mask_size_factor = mask_size_factor
             self.client.config_desc.min_num_workers_for_mask = min_num_workers
->>>>>>> 3a65d9e7
 
             with patch.object(self.client,
                               'p2pservice',
@@ -726,37 +698,11 @@
 class TestClientRPCMethods(TestClientBase, LogTestCase):
     # pylint: disable=too-many-public-methods
     def setUp(self):
-<<<<<<< HEAD
-        super(TestClientRPCMethods, self).setUp()
-        with patch('golem.network.concent.handlers_library.HandlersLibrary'
-                   '.register_handler'), \
-             patch('golem.client.TransactionSystem',
-                   return_value=Mock()):
-            apps_manager = AppsManager()
-            apps_manager.load_all_apps()
-            client = Client(
-                datadir=self.path,
-                app_config=Mock(),
-                config_desc=ClientConfigDescriptor(),
-                keys_auth=Mock(_private_key='a' * 32,
-                               key_id='a' * 64,
-                               public_key=b'a' * 128),
-                database=Mock(),
-                transaction_system=make_mock_ets(),
-                connect_to_known_hosts=False,
-                use_docker_manager=False,
-                use_monitor=False,
-                apps_manager=apps_manager
-            )
-
-        client.sync = Mock()
-        client.p2pservice = Mock(peers={})
-=======
+
         super().setUp()
         self.client.apps_manager.load_all_apps()
         self.client.sync = Mock()
         self.client.p2pservice = Mock(peers={})
->>>>>>> 3a65d9e7
         with patch('golem.network.concent.handlers_library.HandlersLibrary'
                    '.register_handler', ):
             self.client.task_server = TaskServer(
@@ -817,15 +763,6 @@
             self.assertTrue(key in res_dirs)
 
     def test_get_estimated_cost(self, *_):
-<<<<<<< HEAD
-        c = self.client
-        assert c.get_estimated_cost(
-            "task type",
-            {"price": 150,
-             "subtask_time": 2.5,
-             "num_subtasks": 5}
-        ) == {"GNT": 1875.0, "ETH": 0.0001}
-=======
         self.client.transaction_system = make_mock_ets()
         self.assertEqual(
             self.client.get_estimated_cost(
@@ -841,7 +778,6 @@
                 "ETH": 0.0001,
             },
         )
->>>>>>> 3a65d9e7
 
     @patch('golem.client.get_resources_for_task')
     def test_enqueue_new_task_from_type(self, *_):
