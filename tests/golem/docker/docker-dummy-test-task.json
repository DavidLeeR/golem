--- conflicted
+++ resolved
@@ -7,15 +7,9 @@
       "docker_images":[
         {
           "py/object": "golem.docker.image.DockerImage",
-<<<<<<< HEAD
-          "repository": "golemfactory/base",
-          "tag": "1.3",
-          "name": "golemfactory/base:1.3",
-=======
           "repository": "golemfactory/dummy",
           "tag": "1.1",
           "name": "golemfactory/dummy:1.1",
->>>>>>> a0a72c71
           "id": null
         }
       ],
@@ -54,15 +48,9 @@
   "docker_images":[
     {
       "py/object": "golem.docker.image.DockerImage",
-<<<<<<< HEAD
-      "repository": "golemfactory/base",
-      "tag": "1.3",
-      "name": "golemfactory/base:1.3",
-=======
       "repository": "golemfactory/dummy",
       "tag": "1.1",
       "name": "golemfactory/dummy:1.1",
->>>>>>> a0a72c71
       "id": null
     }
   ],
