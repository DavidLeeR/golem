--- conflicted
+++ resolved
@@ -7,7 +7,6 @@
 tasks and compute nodes that perform computations (in the actual implementation nodes may switch
 between both roles).
 
-<<<<<<< HEAD
 ## Running Golem Network Renderer (GNR) in Ubuntu 15.04
 
 ### Installing Depedencies:
@@ -32,19 +31,3 @@
   Resource id:  0x0
 ```
 then set `QT_GRAPHICSSYSTEM=native` (see https://bbs.archlinux.org/viewtopic.php?id=200167).
->>>>>>> 7ac732935c6136bfb623c9b1aea9e56f5dc542f8
-=======
-1) Set environment variable "GOLEM" to "<path_to_golem>/golem/poc/golemPy"
-
-2) Run pip install -r requirements.txt
-
-3) Download: http://excamera.com/files/OpenEXR-1.2.0.tar.gz, extract and run
-
-sudo python setup.py install
-
-4) Install PyQt4 by following the instruction from: http://pyqt.sourceforge.net/Docs/PyQt4/installation.html
-5) Set envrionment variable QT_GRAPHICSSYSTEM=native
-
-5) To start application go to poc/golemPy/examples/gnr and run admMain.py.
-
->>>>>>> a90bc6c1
