--- conflicted
+++ resolved
@@ -1,7 +1,6 @@
-from mock import Mock, patch
-
 from PyQt4.QtCore import Qt
 from PyQt4.QtTest import QTest
+from mock import Mock, patch
 
 from gnr.application import GNRGui
 from gnr.customizers.luxrenderdialogcustomizer import LuxRenderDialogCustomizer
@@ -44,9 +43,5 @@
                                                             "Choose main scene file",
                                                             u"",
                                                             u"Scene files (*.LXS *.lxs)")
-<<<<<<< HEAD
-        gnrgui.app.quit()
-=======
         gnrgui.app.exit(0)
->>>>>>> 9802f9c9
         gnrgui.app.deleteLater()