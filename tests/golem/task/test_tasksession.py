# pylint: disable=too-many-lines, protected-access
import calendar
import datetime
import os
import pathlib
import pickle
import random
import time
import uuid
from unittest import TestCase
from unittest.mock import patch, ANY, Mock, MagicMock

import faker
from golem_messages import factories as msg_factories
from golem_messages import idgenerator
from golem_messages import message
from golem_messages import cryptography
from golem_messages.factories.datastructures import p2p as dt_p2p_factory
from golem_messages.factories.datastructures import tasks as dt_tasks_factory
from golem_messages.utils import encode_hex
from pydispatch import dispatcher

import twisted.internet.address
from twisted.internet.defer import Deferred

import golem
from golem import model, testutils
from golem.core import variables
from golem.core.keysauth import KeysAuth
from golem.docker.environment import DockerEnvironment
from golem.docker.image import DockerImage
from golem.network.hyperdrive import client as hyperdrive_client
from golem.model import Actor
from golem.network import history
from golem.network.hyperdrive.client import HyperdriveClientOptions
from golem.task import taskstate
from golem.task.taskkeeper import CompTaskKeeper
from golem.task.tasksession import TaskSession, logger, get_task_message
from golem.tools.assertlogs import LogTestCase

from tests import factories

fake = faker.Faker()


def fill_slots(msg):
    for slot in msg.__slots__:
        if hasattr(msg, slot):
            continue
        setattr(msg, slot, None)


class DockerEnvironmentMock(DockerEnvironment):
    DOCKER_IMAGE = ""
    DOCKER_TAG = ""
    ENV_ID = ""
    SHORT_DESCRIPTION = ""


class TestTaskSessionPep8(testutils.PEP8MixIn, TestCase):
    PEP8_FILES = [
        'golem/task/tasksession.py',
        'tests/golem/task/test_tasksession.py',
    ]


class ConcentMessageMixin():
    def assert_concent_cancel(self, mock_call, subtask_id, message_class_name):
        self.assertEqual(mock_call[0], subtask_id)
        self.assertEqual(mock_call[1], message_class_name)

    def assert_concent_submit(self, mock_call, subtask_id, message_class):
        self.assertEqual(mock_call[0], subtask_id)
        self.assertIsInstance(mock_call[1], message_class)


def _offerpool_add(*_):
    res = Deferred()
    res.callback(True)
    return res


# pylint:disable=no-member,too-many-instance-attributes
@patch('golem.task.tasksession.OfferPool.add', _offerpool_add)
@patch('golem.task.tasksession.get_provider_efficiency', Mock())
@patch('golem.task.tasksession.get_provider_efficacy', Mock())
class TaskSessionTaskToComputeTest(TestCase):
    def setUp(self):
        self.maxDiff = None
        self.requestor_keys = cryptography.ECCx(None)
        self.requestor_key = encode_hex(self.requestor_keys.raw_pubkey)
        self.provider_keys = cryptography.ECCx(None)
        self.provider_key = encode_hex(self.provider_keys.raw_pubkey)

        self.task_manager = Mock(tasks_states={}, tasks={})
        server = Mock(task_manager=self.task_manager)
        server.get_key_id = lambda: self.provider_key
        server.get_share_options.return_value = None
        self.conn = Mock(server=server)
        self.use_concent = True
        self.task_id = uuid.uuid4().hex
        self.node_name = 'ABC'

    def _get_task_session(self):
        ts = TaskSession(self.conn)
        ts._is_peer_blocked = Mock(return_value=False)
        ts.verified = True
        ts.concent_service.enabled = self.use_concent
        ts.key_id = 'requestor key id'
        return ts

    def _get_requestor_tasksession(self, accept_provider=True):
        ts = self._get_task_session()
        ts.key_id = "provider key id"
        ts.can_be_not_encrypted.append(message.tasks.WantToComputeTask)
        ts.task_server.should_accept_provider.return_value = accept_provider
        ts.task_server.config_desc.max_price = 100
        ts.task_server.keys_auth._private_key = \
            self.requestor_keys.raw_privkey
        ts.task_server.keys_auth.public_key = self.requestor_keys.raw_pubkey
        ts.conn.send_message.side_effect = lambda msg: msg._fake_sign()
        return ts

    def _get_task_parameters(self):
        return {
            'node_name': self.node_name,
            'perf_index': 1030,
            'price': 30,
            'max_resource_size': 3,
            'max_memory_size': 1,
            'task_header': self._get_task_header()
        }

    def _get_wtct(self):
        msg = message.tasks.WantToComputeTask(
            concent_enabled=self.use_concent,
            **self._get_task_parameters()
        )
        msg.sign_message(self.provider_keys.raw_privkey)  # noqa pylint: disable=no-member
        return msg

    def _fake_add_task(self):
        task_header = self._get_task_header()
        self.task_manager.tasks[self.task_id] = Mock(header=task_header)

    def _get_task_header(self):
        task_header = dt_tasks_factory.TaskHeaderFactory(
            task_id=self.task_id,
            task_owner=dt_p2p_factory.Node(
                key=self.requestor_key,
            ),
            subtask_timeout=1,
            max_price=1, )
        task_header.sign(self.requestor_keys.raw_privkey)  # noqa pylint: disable=no-value-for-parameter
        return task_header

    def _set_task_state(self):
        task_state = taskstate.TaskState()
        task_state.package_hash = '667'
        task_state.package_size = 42
        self.conn.server.task_manager.tasks_states[self.task_id] = task_state
        return task_state

    @patch('golem.network.history.MessageHistoryService.instance')
    def test_cannot_assign_task_provider_not_accepted(self, *_):
        mt = self._get_wtct()
        ts2 = self._get_requestor_tasksession(accept_provider=False)
        self._fake_add_task()

        ctd = message.tasks.ComputeTaskDef(task_id=mt.task_id)
        self._set_task_state()

        ts2.task_manager.get_next_subtask.return_value = ctd
        ts2.task_manager.should_wait_for_node.return_value = False
        ts2.task_server.should_accept_provider.return_value = False
        ts2.interpret(mt)
        ms = ts2.conn.send_message.call_args[0][0]
        self.assertIsInstance(ms, message.tasks.CannotAssignTask)
        self.assertEqual(ms.task_id, mt.task_id)

    @patch('golem.network.history.MessageHistoryService.instance')
    def test_cannot_assign_task_wrong_ctd(self, *_):
        mt = self._get_wtct()
        ts2 = self._get_requestor_tasksession()
        self._fake_add_task()

        self._set_task_state()

        ts2.task_manager.should_wait_for_node.return_value = False
        ts2.task_manager.check_next_subtask.return_value = False
        ts2.interpret(mt)
        ts2.task_manager.check_next_subtask.assert_called_once_with(
            mt.task_id,
            mt.price,
        )
        ms = ts2.conn.send_message.call_args[0][0]
        self.assertIsInstance(ms, message.tasks.CannotAssignTask)
        self.assertEqual(ms.task_id, mt.task_id)

    def test_cannot_compute_task_computation_failure(self):
        ts2 = self._get_requestor_tasksession()
        ts2.task_manager.get_node_id_for_subtask.return_value = ts2.key_id
        ts2._react_to_cannot_compute_task(message.tasks.CannotComputeTask(
            reason=message.tasks.CannotComputeTask.REASON.WrongCTD,
            task_to_compute=None,
        ))
        assert ts2.task_manager.task_computation_cancelled.called

    def test_cannot_compute_task_bad_subtask_id(self):
        ts2 = self._get_requestor_tasksession()
        ts2.task_manager.task_computation_failure.called = False
        ts2.task_manager.get_node_id_for_subtask.return_value = "___"
        ts2._react_to_cannot_compute_task(message.tasks.CannotComputeTask(
            reason=message.tasks.CannotComputeTask.REASON.WrongCTD,
            task_to_compute=None,
        ))
        assert not ts2.task_manager.task_computation_failure.called

    @patch('golem.network.history.MessageHistoryService.instance')
    def test_request_task(self, *_):
        mt = self._get_wtct()
        ts2 = self._get_requestor_tasksession(accept_provider=True)
        self._fake_add_task()

        ctd = message.tasks.ComputeTaskDef(task_id=mt.task_id)
        task_state = self._set_task_state()

        ts2.task_manager.get_next_subtask.return_value = ctd
        ts2.task_manager.should_wait_for_node.return_value = False
        ts2.conn.send_message.side_effect = \
            lambda msg: msg.sign_message(self.requestor_keys.raw_privkey)
        options = HyperdriveClientOptions("CLI1", 0.3)
        ts2.task_server.get_share_options.return_value = options
        ts2.interpret(mt)
        ms = ts2.conn.send_message.call_args[0][0]
        self.assertIsInstance(ms, message.tasks.TaskToCompute)
        expected = [
            ['requestor_id', self.requestor_key],
            ['provider_id', ts2.key_id],
            ['requestor_public_key', self.requestor_key],
            ['requestor_ethereum_public_key', self.requestor_key],
            ['compute_task_def', ctd],
            ['want_to_compute_task', (False, (mt.header, mt.sig, mt.slots()))],
            ['package_hash', 'sha1:' + task_state.package_hash],
            ['concent_enabled', self.use_concent],
            ['price', 1],
            ['size', task_state.package_size],
            ['ethsig', ms.ethsig],
            ['resources_options', {'client_id': 'CLI1', 'version': 0.3,
                                   'options': {}}],
        ]
        self.assertCountEqual(ms.slots(), expected)

    def test_task_to_compute_eth_signature(self):
        wtct = self._get_wtct()
        ts2 = self._get_requestor_tasksession(accept_provider=True)
        self._fake_add_task()

        ctd = message.tasks.ComputeTaskDef(task_id=wtct.task_id)
        self._set_task_state()

        ts2.task_manager.get_next_subtask.return_value = ctd
        ts2.task_manager.should_wait_for_node.return_value = False
        options = HyperdriveClientOptions("CLI1", 0.3)
        ts2.task_server.get_share_options.return_value = options
        ts2.interpret(wtct)
        ttc = ts2.conn.send_message.call_args[0][0]
        self.assertIsInstance(ttc, message.tasks.TaskToCompute)
        self.assertEqual(ttc.requestor_ethereum_public_key, self.requestor_key)
        self.assertTrue(ttc.verify_ethsig())

# pylint:enable=no-member


@patch("golem.network.nodeskeeper.store")
class TestTaskSession(ConcentMessageMixin, LogTestCase,
                      testutils.TempDirFixture):

    def setUp(self):
        super().setUp()
        random.seed()
        XXX
        self.task_session = TaskSession(Mock())
        self.task_session.key_id = 'deadbeef'
        self.task_session.task_server.get_share_options.return_value = \
            hyperdrive_client.HyperdriveClientOptions('1', 1.0)
        keys_auth = KeysAuth(
            datadir=self.path,
            difficulty=4,
            private_key_name='prv',
            password='',
        )
        self.task_session.task_server.keys_auth = keys_auth
        self.task_session.task_server.sessions = {}
        self.pubkey = keys_auth.public_key
        self.privkey = keys_auth._private_key

    @patch('golem.task.tasksession.TaskSession.send')
    def test_hello(self, send_mock, *_):
        self.task_session.conn.server.get_key_id.return_value = key_id = \
            'key id%d' % (random.random() * 1000,)
        node = dt_p2p_factory.Node()
        self.task_session.task_server.client.node = node
        self.task_session.send_hello()
        expected = [
            ['rand_val', self.task_session.rand_val],
            ['proto_id', variables.PROTOCOL_CONST.ID],
            ['node_name', None],
            ['node_info', node.to_dict()],
            ['port', None],
            ['client_ver', golem.__version__],
            ['client_key_id', key_id],
            ['solve_challenge', None],
            ['challenge', None],
            ['difficulty', None],
            ['metadata', None],
        ]
        msg = send_mock.call_args[0][0]
        self.assertCountEqual(msg.slots(), expected)

    @patch(
        'golem.network.history.MessageHistoryService.get_sync_as_message',
    )
    @patch(
        'golem.network.history.add',
    )
    def test_send_report_computed_task(self, add_mock, get_mock, *_):
        ts = self.task_session
        ts.verified = True
        ts.task_server.get_node_name.return_value = "ABC"
        wtr = factories.taskserver.WaitingTaskResultFactory()

        ttc = msg_factories.tasks.TaskToComputeFactory(
            task_id=wtr.task_id,
            subtask_id=wtr.subtask_id,
            compute_task_def__deadline=calendar.timegm(time.gmtime()) + 3600,
        )
        get_mock.return_value = ttc
        ts.task_server.get_key_id.return_value = 'key id'
        ts.send_report_computed_task(
            wtr, wtr.owner.pub_addr, wtr.owner.pub_port, wtr.owner)

        rct: message.tasks.ReportComputedTask = \
            ts.conn.send_message.call_args[0][0]
        self.assertIsInstance(rct, message.tasks.ReportComputedTask)
        self.assertEqual(rct.subtask_id, wtr.subtask_id)
        self.assertEqual(rct.node_name, "ABC")
        self.assertEqual(rct.address, wtr.owner.pub_addr)
        self.assertEqual(rct.port, wtr.owner.pub_port)
        self.assertEqual(rct.extra_data, [])
        self.assertEqual(rct.node_info, wtr.owner.to_dict())
        self.assertEqual(rct.package_hash, 'sha1:' + wtr.package_sha1)
        self.assertEqual(rct.multihash, wtr.result_hash)
        self.assertEqual(rct.secret, wtr.result_secret)

        add_mock.assert_called_once_with(
            msg=ANY,
            node_id=ts.key_id,
            local_role=Actor.Provider,
            remote_role=Actor.Requestor,
        )

        ts2 = TaskSession(Mock())
        ts2.verified = True
        ts2.key_id = "DEF"
        ts2.can_be_not_encrypted.append(rct.__class__)
        ts2.task_manager.subtask2task_mapping = {wtr.subtask_id: wtr.task_id}
        task_state = taskstate.TaskState()
        task_state.subtask_states[wtr.subtask_id] = taskstate.SubtaskState()
        task_state.subtask_states[wtr.subtask_id].deadline = \
            calendar.timegm(time.gmtime()) + 3600
        ts2.task_manager.tasks_states = {
            wtr.task_id: task_state,
        }
        ts2.task_manager.get_node_id_for_subtask.return_value = "DEF"
        get_mock.side_effect = history.MessageNotFound

        with patch(
            'golem.network.concent.helpers.process_report_computed_task',
            return_value=msg_factories.tasks.AckReportComputedTaskFactory()
        ):
            ts2.interpret(rct)

<<<<<<< HEAD
    def test_react_to_hello_nodeskeeper_store(self, mock_store, *_):
        msg = msg_factories.base.HelloFactory()
        self.task_session._react_to_hello(msg)
        mock_store.assert_called_once_with(msg.node_info)

    def test_react_to_hello_protocol_version(self, *_):
        # given
        conn = MagicMock()
        ts = TaskSession(conn)
        ts.task_server.config_desc = Mock()
        ts.task_server.config_desc.key_difficulty = 0
        ts.disconnect = Mock()
        ts.send = Mock()

        key_id = 'deadbeef'
        peer_info = MagicMock()
        peer_info.key = key_id
        msg = message.base.Hello(
            port=1, node_name='node2', client_key_id=key_id,
            node_info=peer_info, proto_id=-1)
        fill_slots(msg)

        # when
        with self.assertLogs(logger, level='INFO'):
            ts._react_to_hello(msg)

        # then
        ts.disconnect.assert_called_with(
            message.base.Disconnect.REASON.ProtocolVersion)

        # re-given
        msg.proto_id = variables.PROTOCOL_CONST.ID

        # re-when
        with self.assertNoLogs(logger, level='INFO'):
            ts._react_to_hello(msg)

        # re-then
        self.assertTrue(ts.send.called)

    def test_react_to_hello_key_not_difficult(self, *_):
        # given
        self.task_session.task_server.config_desc.key_difficulty = 80

        key_id = 'deadbeef'
        msg = msg_factories.base.HelloFactory(
            client_key_id=key_id,
            node_info=dt_p2p_factory.Node(),
            proto_id=variables.PROTOCOL_CONST.ID,
        )

        # when
        with self.assertLogs(logger, level='INFO'):
            self.task_session._react_to_hello(msg)

        # then
        self.task_session.disconnect.assert_called_with(
            message.base.Disconnect.REASON.KeyNotDifficult)

    @patch('golem.task.tasksession.TaskSession.send')
    def test_react_to_hello_key_difficult(self, send_mock, *_):
        # given
        difficulty = 4
        self.task_session.key_id = None
        self.task_session.task_server.config_desc.key_difficulty = difficulty

        ka = KeysAuth(datadir=self.path, difficulty=difficulty,
                      private_key_name='prv', password='')
        msg = msg_factories.base.HelloFactory(
            client_key_id=ka.key_id,
            proto_id=variables.PROTOCOL_CONST.ID,
        )

        # when
        with self.assertNoLogs(logger, level='INFO'):
            self.task_session._react_to_hello(msg)
        # then
        send_mock.assert_called()

=======
>>>>>>> 362645ce
    @patch('golem.task.tasksession.get_task_message')
    def test_result_received(self, get_msg_mock, *_):
        conn = Mock()
        conn.send_message.side_effect = lambda msg: msg._fake_sign()
        ts = TaskSession(conn)
        ts.task_manager.verify_subtask.return_value = True
        keys_auth = KeysAuth(
            datadir=self.path,
            difficulty=4,
            private_key_name='prv',
            password='',
        )
        ts.task_server.keys_auth = keys_auth
        subtask_id = "xxyyzz"
        get_msg_mock.return_value = msg_factories \
            .tasks.ReportComputedTaskFactory(
                subtask_id=subtask_id,
            )

        def finished():
            if not ts.task_manager.verify_subtask(subtask_id):
                ts._reject_subtask_result(subtask_id, '')
                ts.dropped()
                return

            payment = ts.task_server.accept_result(
                subtask_id,
                'key_id',
                'eth_address',
            )
            rct = msg_factories.tasks.ReportComputedTaskFactory(
                task_to_compute__compute_task_def__subtask_id=subtask_id,
            )
            ts.send(msg_factories.tasks.SubtaskResultsAcceptedFactory(
                report_computed_task=rct,
                payment_ts=payment.processed_ts))
            ts.dropped()

        ts.task_manager.computed_task_received = Mock(
            side_effect=finished(),
        )
        ts.result_received(subtask_id, pickle.dumps({'stdout': 'xyz'}))

        self.assertTrue(ts.msgs_to_send)
        sra = ts.msgs_to_send[0]
        self.assertIsInstance(sra, message.tasks.SubtaskResultsAccepted)

        conn.close.assert_called()

    def _get_srr(self, key2=None, concent=False):
        key1 = 'known'
        key2 = key2 or key1
        srr = msg_factories.tasks.SubtaskResultsRejectedFactory(
            report_computed_task__task_to_compute__concent_enabled=concent
        )
        srr._fake_sign()
        ctk = self.task_session.task_manager.comp_task_keeper
        ctk.get_node_for_task_id.return_value = key1
        self.task_session.key_id = key2
        return srr

    def __call_react_to_srr(self, srr):
        with patch('golem.task.tasksession.TaskSession.dropped') as dropped:
            self.task_session._react_to_subtask_results_rejected(srr)
        dropped.assert_called_once_with()

    def test_result_rejected(self, *_):
        dispatch_listener = Mock()
        dispatcher.connect(dispatch_listener, signal='golem.message')

        srr = self._get_srr()
        self.__call_react_to_srr(srr)

        self.task_session.task_server.subtask_rejected.assert_called_once_with(
            sender_node_id=self.task_session.key_id,
            subtask_id=srr.report_computed_task.subtask_id,  # noqa pylint:disable=no-member
        )

        dispatch_listener.assert_called_once_with(
            event='received',
            signal='golem.message',
            message=srr,
            sender=ANY,
        )

    def test_result_rejected_with_wrong_key(self, *_):
        srr = self._get_srr(key2='notmine')
        self.__call_react_to_srr(srr)
        self.task_session.task_server.subtask_rejected.assert_not_called()

    def test_result_rejected_with_concent(self, *_):
        srr = self._get_srr(concent=True)

        def concent_deposit(**_):
            result = Deferred()
            result.callback(None)
            return result

        self.task_session.task_server.client.transaction_system\
            .concent_deposit.side_effect = concent_deposit
        self.__call_react_to_srr(srr)
        stm = self.task_session.concent_service.submit_task_message
        stm.assert_called()
        kwargs = stm.call_args_list[0][1]
        self.assertEqual(kwargs['subtask_id'], srr.subtask_id)
        self.assertIsInstance(kwargs['msg'],
                              message.concents.SubtaskResultsVerify)
        self.assertEqual(kwargs['msg'].subtask_results_rejected, srr)

    # pylint: disable=too-many-statements
    def test_react_to_task_to_compute(self, *_):
        conn = Mock()
        ts = TaskSession(conn)
        ts.key_id = "KEY_ID"
        ts.task_computer.has_assigned_task.return_value = False
        ts.concent_service.enabled = False
        ts.send = Mock(side_effect=lambda msg: print(f"send {msg}"))

        env = Mock()
        env.docker_images = [DockerImage("dockerix/xii", tag="323")]
        ts.task_server.get_environment_by_id.return_value = env

        keys = cryptography.ECCx(None)
        ts.task_server.keys_auth.ecc.raw_pubkey = keys.raw_pubkey

        reasons = message.tasks.CannotComputeTask.REASON

        def __reset_mocks():
            ts.send.reset_mock()
            ts.task_manager.reset_mock()
            ts.task_computer.reset_mock()
            conn.reset_mock()

        # msg.ctd is None -> failure
        msg = msg_factories.tasks.TaskToComputeFactory(compute_task_def=None)
        msg.want_to_compute_task.sign_message(keys.raw_privkey)  # noqa pylint: disable=no-member
        msg._fake_sign()
        ts._react_to_task_to_compute(msg)
        ts.task_server.add_task_session.assert_not_called()
        ts.task_server.task_given.assert_not_called()
        ts.task_manager.comp_task_keeper.receive_subtask.assert_not_called()
        ts.send.assert_not_called()
        ts.task_computer.session_closed.assert_called_with()
        assert conn.close.called

        # No source code in the local environment -> failure
        __reset_mocks()
        header = ts.task_manager.comp_task_keeper.get_task_header()
        header.task_owner.key = 'KEY_ID'
        header.task_owner.pub_addr = '10.10.10.10'
        header.task_owner.pub_port = 1112

        ctd = message.tasks.ComputeTaskDef()
        ctd['docker_images'] = [
            DockerImage("dockerix/xiii", tag="323").to_dict(),
        ]

        def _prepare_and_react(compute_task_def, resource_size=102400):
            msg = msg_factories.tasks.TaskToComputeFactory(
                compute_task_def=compute_task_def,
            )
            msg.want_to_compute_task.provider_public_key = encode_hex(
                keys.raw_pubkey)
            msg.want_to_compute_task.sign_message(keys.raw_privkey)  # noqa pylint: disable=no-member
            msg._fake_sign()
            ts.task_server.task_keeper.task_headers = {
                msg.task_id: MagicMock(),
            }
            ts.task_server.task_keeper\
                .task_headers[msg.task_id].subtasks_count = 10
            ts.task_server.client.transaction_system.get_available_gnt\
                .return_value = msg.price * 10
            ts.task_server.config_desc.max_resource_size = resource_size
            ts._react_to_task_to_compute(msg)
            return msg

        # Source code from local environment -> proper execution
        __reset_mocks()
        env.get_source_code.return_value = "print 'Hello world'"
        msg = _prepare_and_react(ctd)
        ts.task_manager.comp_task_keeper.receive_subtask.assert_called_with(msg)
        ts.task_computer.session_closed.assert_not_called()
        ts.task_server.add_task_session.assert_called_with(msg.subtask_id, ts)
        ts.task_server.task_given.assert_called_with(
            header.task_owner.key,
            ctd,
            msg.price,
        )
        conn.close.assert_not_called()

        def __assert_failure(ts, conn, reason):
            ts.task_manager.comp_task_keeper.receive_subtask.assert_not_called()
            ts.task_computer.session_closed.assert_called_with()
            assert conn.close.called
            ts.send.assert_called_once_with(ANY)
            msg = ts.send.call_args[0][0]
            self.assertIsInstance(msg, message.tasks.CannotComputeTask)
            self.assertIs(msg.reason, reason)

        # Wrong key id -> failure
        __reset_mocks()
        header.task_owner.key = 'KEY_ID2'

        _prepare_and_react(ctd)
        __assert_failure(ts, conn, reasons.WrongKey)

        # Wrong task owner key id -> failure
        __reset_mocks()
        header.task_owner.key = 'KEY_ID2'

        _prepare_and_react(ctd)
        __assert_failure(ts, conn, reasons.WrongKey)

        # Wrong return port -> failure
        __reset_mocks()
        header.task_owner.key = 'KEY_ID'
        header.task_owner.pub_port = 0

        _prepare_and_react(ctd)
        __assert_failure(ts, conn, reasons.WrongAddress)

        # Proper port and key -> proper execution
        __reset_mocks()
        header.task_owner.pub_port = 1112

        _prepare_and_react(ctd)
        conn.close.assert_not_called()

        # Wrong data size -> failure
        __reset_mocks()
        _prepare_and_react(ctd, 1024)
        __assert_failure(ts, conn, reasons.ResourcesTooBig)

        # Allow custom code / code in ComputerTaskDef -> proper execution
        __reset_mocks()
        ctd['extra_data']['src_code'] = "print 'Hello world!'"
        msg = _prepare_and_react(ctd)
        ts.task_computer.session_closed.assert_not_called()
        ts.task_server.add_task_session.assert_called_with(msg.subtask_id, ts)
        ts.task_server.task_given.assert_called_with(
            header.task_owner.key,
            ctd,
            msg.price,
        )
        conn.close.assert_not_called()

        # No environment available -> failure
        __reset_mocks()
        ts.task_server.get_environment_by_id.return_value = None
        _prepare_and_react(ctd)
        __assert_failure(ts, conn, reasons.WrongEnvironment)

        # Envrionment is Docker environment but with different images -> failure
        __reset_mocks()
        ts.task_server.get_environment_by_id.return_value = \
            DockerEnvironmentMock(additional_images=[
                DockerImage("dockerix/xii", tag="323"),
                DockerImage("dockerix/xiii", tag="325"),
                DockerImage("dockerix/xiii")
            ])
        _prepare_and_react(ctd)
        __assert_failure(ts, conn, reasons.WrongDockerImages)

    @patch('golem.task.taskkeeper.ProviderStatsManager', Mock())
    def test_react_to_ack_reject_report_computed_task(self, *_):
        task_keeper = CompTaskKeeper(pathlib.Path(self.path))

        session = self.task_session
        session.conn.server.client.concent_service = MagicMock()
        session.task_manager.comp_task_keeper = task_keeper
        session.key_id = 'owner_id'

        cancel = session.concent_service.cancel_task_message

        ttc = msg_factories.tasks.TaskToComputeFactory(
            concent_enabled=True,
        )
        task_id = ttc.task_id
        subtask_id = ttc.subtask_id

        rct = msg_factories.tasks.ReportComputedTaskFactory(
            task_to_compute=ttc)

        msg_ack = message.tasks.AckReportComputedTask(
            report_computed_task=rct
        )
        msg_ack._fake_sign()
        msg_rej = message.tasks.RejectReportComputedTask(
            attached_task_to_compute=ttc
        )
        msg_rej._fake_sign()

        # Subtask is not known
        session._react_to_ack_report_computed_task(msg_ack)
        self.assertFalse(cancel.called)
        session._react_to_reject_report_computed_task(msg_rej)
        self.assertFalse(cancel.called)

        # Save subtask information
        task_owner = dt_p2p_factory.Node(key='owner_id')
        task = Mock(header=Mock(task_owner=task_owner))
        task_keeper.subtask_to_task[subtask_id] = task_id
        task_keeper.active_tasks[task_id] = task

        # Subtask is known
        with patch("golem.task.tasksession.get_task_message") as get_mock:
            get_mock.return_value = rct
            session._react_to_ack_report_computed_task(msg_ack)
            session.concent_service.submit_task_message.assert_called_once_with(
                subtask_id=msg_ack.subtask_id,
                msg=ANY,
                delay=ANY,
            )
        self.assertTrue(cancel.called)
        self.assert_concent_cancel(
            cancel.call_args[0], subtask_id, 'ForceReportComputedTask')

        cancel.reset_mock()
        session._react_to_reject_report_computed_task(msg_ack)
        self.assert_concent_cancel(
            cancel.call_args[0], subtask_id, 'ForceReportComputedTask')

    def test_subtask_to_task(self, *_):
        task_keeper = Mock(subtask_to_task=dict())
        mapping = dict()

        self.task_session.task_manager.comp_task_keeper = task_keeper
        self.task_session.task_manager.subtask2task_mapping = mapping
        task_keeper.subtask_to_task['sid_1'] = 'task_1'
        mapping['sid_2'] = 'task_2'

        assert self.task_session._subtask_to_task('sid_1', Actor.Provider)
        assert self.task_session._subtask_to_task('sid_2', Actor.Requestor)
        assert not self.task_session._subtask_to_task('sid_2', Actor.Provider)
        assert not self.task_session._subtask_to_task('sid_1', Actor.Requestor)

    @patch('golem.task.taskkeeper.ProviderStatsManager', Mock())
    def test_react_to_cannot_assign_task(self, *_):
        self._test_react_to_cannot_assign_task()

    @patch('golem.task.taskkeeper.ProviderStatsManager', Mock())
    def test_react_to_cannot_assign_task_with_wrong_sender(self, *_):
        self._test_react_to_cannot_assign_task("KEY_ID2", expected_requests=1)

    def _test_react_to_cannot_assign_task(
            self,
            key_id="KEY_ID",
            expected_requests=0,
    ):
        task_keeper = CompTaskKeeper(self.new_path)
        task_keeper.add_request(
            dt_tasks_factory.TaskHeaderFactory(
                task_id="abc",
                task_owner=dt_p2p_factory.Node(
                    key="KEY_ID",
                ),
                subtask_timeout=1,
                max_price=1,
            ),
            20,
        )
        assert task_keeper.active_tasks["abc"].requests == 1
        self.task_session.task_manager.comp_task_keeper = task_keeper
        msg_cat = message.tasks.CannotAssignTask(task_id="abc")
        msg_cat._fake_sign()
        self.task_session.key_id = key_id
        self.task_session._react_to_cannot_assign_task(msg_cat)
        self.assertEqual(
            task_keeper.active_tasks["abc"].requests,
            expected_requests,
        )

    def test_react_to_want_to_compute_no_handshake(self, *_):
        mock_msg = Mock()
        mock_msg.concent_enabled = False

        self._prepare_handshake_test()

        ts = self.task_session

        ts._handshake_required = Mock()
        ts._handshake_required.return_value = True

        with self.assertLogs(logger, level='WARNING'):
            ts._react_to_want_to_compute_task(mock_msg)

        ts.task_server.start_handshake.assert_called_once_with(ts.key_id)

    def test_react_to_want_to_compute_handshake_busy(self, *_):
        mock_msg = Mock()
        mock_msg.concent_enabled = False

        self._prepare_handshake_test()

        ts = self.task_session

        ts._handshake_required = Mock()
        ts._handshake_required.return_value = False

        ts._handshake_in_progress = Mock()
        ts._handshake_in_progress.return_value = True

        with self.assertLogs(logger, level='WARNING'):
            ts._react_to_want_to_compute_task(mock_msg)

    def test_react_to_want_to_compute_invalid_task_header_signature(self, *_):
        different_requestor_keys = cryptography.ECCx(None)
        provider_keys = cryptography.ECCx(None)
        wtct = msg_factories.tasks.WantToComputeTaskFactory(
            sign__privkey=provider_keys.raw_privkey,
            task_header__sign__privkey=different_requestor_keys.raw_privkey,
        )
        self._prepare_handshake_test()
        ts = self.task_session
        ts.verified = True

        ts._react_to_want_to_compute_task(wtct)

        sent_msg = ts.conn.send_message.call_args[0][0]
        ts.task_server.remove_task_session.assert_called()
        self.assertIsInstance(sent_msg, message.tasks.CannotAssignTask)
        self.assertEqual(sent_msg.reason,
                         message.tasks.CannotAssignTask.REASON.NotMyTask)

    def test_react_to_want_to_compute_not_my_task_id(self, *_):
        provider_keys = cryptography.ECCx(None)
        wtct = msg_factories.tasks.WantToComputeTaskFactory(
            sign__privkey=provider_keys.raw_privkey,
            task_header__sign__privkey=self.privkey,
        )
        self._prepare_handshake_test()
        ts = self.task_session
        ts.verified = True
        ts.task_manager.is_my_task.return_value = False

        ts._react_to_want_to_compute_task(wtct)

        sent_msg = ts.conn.send_message.call_args[0][0]
        ts.task_server.remove_task_session.assert_called()
        self.assertIsInstance(sent_msg, message.tasks.CannotAssignTask)
        self.assertEqual(sent_msg.reason,
                         message.tasks.CannotAssignTask.REASON.NotMyTask)

    def _prepare_handshake_test(self):
        ts = self.task_session.task_server
        tm = self.task_session.task_manager

        tm.is_my_task = Mock()
        tm.is_my_task.return_value = True

        tm.is_my_task = Mock()
        tm.is_my_task.return_value = True

        tm.should_wait_for_node = Mock()
        tm.should_wait_for_node.return_value = False

        ts.should_accept_provider = Mock()
        ts.should_accept_provider.return_value = True

        tm.check_next_subtask = Mock()
        tm.check_next_subtask.return_value = True


class WaitingForResultsTestCase(
        testutils.DatabaseFixture,
        testutils.TempDirFixture,
):
    def setUp(self):
        testutils.DatabaseFixture.setUp(self)
        testutils.TempDirFixture.setUp(self)
        history.MessageHistoryService()
        self.ts = TaskSession(Mock())
        self.ts.conn.send_message.side_effect = \
            lambda msg: msg._fake_sign()
        self.ts.task_server.get_node_name.return_value = "Zażółć gęślą jaźń"
        requestor_keys = KeysAuth(
            datadir=self.path,
            difficulty=4,
            private_key_name='prv',
            password='',
        )
        self.ts.task_server.get_key_id.return_value = "key_id"
        self.ts.key_id = requestor_keys.key_id
        self.ts.task_server.get_share_options.return_value = \
            hyperdrive_client.HyperdriveClientOptions('1', 1.0)

        keys_auth = KeysAuth(
            datadir=self.path,
            difficulty=4,
            private_key_name='prv',
            password='',
        )
        self.ts.task_server.keys_auth = keys_auth
        self.ts.concent_service.variant = variables.CONCENT_CHOICES['test']
        ttc_prefix = 'task_to_compute'
        hdr_prefix = f'{ttc_prefix}__want_to_compute_task__task_header'
        self.msg = msg_factories.tasks.WaitingForResultsFactory(
            sign__privkey=requestor_keys.ecc.raw_privkey,
            **{
                f'{ttc_prefix}__sign__privkey': requestor_keys.ecc.raw_privkey,
                f'{ttc_prefix}__requestor_public_key':
                    encode_hex(requestor_keys.ecc.raw_pubkey),
                f'{ttc_prefix}__want_to_compute_task__sign__privkey':
                    keys_auth.ecc.raw_privkey,
                f'{ttc_prefix}__want_to_compute_task__provider_public_key':
                    encode_hex(keys_auth.ecc.raw_pubkey),
                f'{hdr_prefix}__sign__privkey':
                    requestor_keys.ecc.raw_privkey,
                f'{hdr_prefix}__requestor_public_key':
                    encode_hex(requestor_keys.ecc.raw_pubkey),
            },
        )

    def test_task_server_notification(self, *_):
        self.ts._react_to_waiting_for_results(self.msg)
        self.ts.task_server.subtask_waiting.assert_called_once_with(
            task_id=self.msg.task_id,
            subtask_id=self.msg.subtask_id,
        )


class ForceReportComputedTaskTestCase(testutils.DatabaseFixture,
                                      testutils.TempDirFixture):
    def setUp(self):
        testutils.DatabaseFixture.setUp(self)
        testutils.TempDirFixture.setUp(self)
        history.MessageHistoryService()
        self.ts = TaskSession(Mock())
        self.ts.conn.send_message.side_effect = \
            lambda msg: msg._fake_sign()
        self.ts.task_server.get_node_name.return_value = "Zażółć gęślą jaźń"
        self.ts.task_server.get_key_id.return_value = "key_id"
        self.ts.key_id = 'unittest_key_id'
        self.ts.task_server.get_share_options.return_value = \
            hyperdrive_client.HyperdriveClientOptions('1', 1.0)

        keys_auth = KeysAuth(
            datadir=self.path,
            difficulty=4,
            private_key_name='prv',
            password='',
        )
        self.ts.task_server.keys_auth = keys_auth
        self.n = dt_p2p_factory.Node()
        self.task_id = str(uuid.uuid4())
        self.subtask_id = str(uuid.uuid4())
        self.node_id = self.n.key

    def tearDown(self):
        testutils.DatabaseFixture.tearDown(self)
        testutils.TempDirFixture.tearDown(self)
        history.MessageHistoryService.instance = None

    @staticmethod
    def _mock_task_to_compute(task_id, subtask_id, node_id, **kwargs):
        task_to_compute = msg_factories.tasks.TaskToComputeFactory(**kwargs)
        task_to_compute._fake_sign()
        nmsg_dict = dict(
            task=task_id,
            subtask=subtask_id,
            node=node_id,
            msg_date=datetime.datetime.now(),
            msg_cls='TaskToCompute',
            msg_data=pickle.dumps(task_to_compute),
            local_role=model.Actor.Provider,
            remote_role=model.Actor.Requestor,
        )
        service = history.MessageHistoryService.instance
        service.add_sync(nmsg_dict)

    def assert_submit_task_message(self, subtask_id, wtr):
        self.ts.concent_service.submit_task_message.assert_called_once_with(
            subtask_id, ANY)

        msg = self.ts.concent_service.submit_task_message.call_args[0][1]
        self.assertEqual(msg.result_hash, 'sha1:' + wtr.package_sha1)

    def test_send_report_computed_task_concent_no_message(self):
        wtr = factories.taskserver.WaitingTaskResultFactory(owner=self.n)
        self.ts.send_report_computed_task(
            wtr, wtr.owner.pub_addr, wtr.owner.pub_port, self.n)
        self.ts.concent_service.submit.assert_not_called()

    def test_send_report_computed_task_concent_success(self):
        wtr = factories.taskserver.WaitingTaskResultFactory(
            xtask_id=self.task_id, xsubtask_id=self.subtask_id, owner=self.n)
        self._mock_task_to_compute(self.task_id, self.subtask_id,
                                   self.ts.key_id, concent_enabled=True)
        self.ts.send_report_computed_task(
            wtr, wtr.owner.pub_addr, wtr.owner.pub_port, self.n)

        self.assert_submit_task_message(self.subtask_id, wtr)

    def test_send_report_computed_task_concent_success_many_files(self):
        result = []
        for i in range(100, 300, 99):
            p = pathlib.Path(self.tempdir) / str(i)
            with p.open('wb') as f:
                f.write(b'\0' * i * 2 ** 20)
            result.append(str(p))

        wtr = factories.taskserver.WaitingTaskResultFactory(
            xtask_id=self.task_id, xsubtask_id=self.subtask_id, owner=self.n,
            result=result
        )
        self._mock_task_to_compute(self.task_id, self.subtask_id,
                                   self.ts.key_id, concent_enabled=True)

        self.ts.send_report_computed_task(
            wtr, wtr.owner.pub_addr, wtr.owner.pub_port, self.n)

        self.assert_submit_task_message(self.subtask_id, wtr)

    def test_send_report_computed_task_concent_disabled(self):
        wtr = factories.taskserver.WaitingTaskResultFactory(
            task_id=self.task_id, subtask_id=self.subtask_id, owner=self.n)

        self._mock_task_to_compute(
            self.task_id, self.subtask_id, self.node_id, concent_enabled=False)

        self.ts.send_report_computed_task(
            wtr, wtr.owner.pub_addr, wtr.owner.pub_port, self.n)
        self.ts.concent_service.submit.assert_not_called()


class GetTaskMessageTest(TestCase):
    def test_get_task_message(self):
        msg = msg_factories.tasks.TaskToComputeFactory()
        with patch('golem.task.tasksession.history'
                   '.MessageHistoryService.get_sync_as_message',
                   Mock(return_value=msg)):
            msg_historical = get_task_message('TaskToCompute', 'foo', 'bar',
                                              'baz')
            self.assertEqual(msg, msg_historical)

    def test_get_task_message_fail(self):
        with patch('golem.task.tasksession.history'
                   '.MessageHistoryService.get_sync_as_message',
                   Mock(side_effect=history.MessageNotFound())):
            msg = get_task_message('TaskToCompute', 'foo', 'bar', 'baz')
            self.assertIsNone(msg)


class SubtaskResultsAcceptedTest(TestCase):
    def setUp(self):
        self.task_session = TaskSession(Mock())
        self.task_server = Mock()
        self.task_session.conn.server = self.task_server
        self.requestor_keys = cryptography.ECCx(None)
        self.requestor_key_id = encode_hex(self.requestor_keys.raw_pubkey)
        self.provider_keys = cryptography.ECCx(None)
        self.provider_key_id = encode_hex(self.provider_keys.raw_pubkey)

    def test_react_to_subtask_results_accepted(self):
        # given
        rct = msg_factories.tasks.ReportComputedTaskFactory(
            task_to_compute__sign__privkey=self.requestor_keys.raw_privkey,
            task_to_compute__requestor_public_key=self.requestor_key_id,
            task_to_compute__want_to_compute_task__sign__privkey=(
                self.provider_keys.raw_privkey),
            task_to_compute__want_to_compute_task__provider_public_key=(
                self.provider_key_id),
        )
        sra = msg_factories.tasks.SubtaskResultsAcceptedFactory(
            sign__privkey=self.requestor_keys.raw_privkey,
            report_computed_task=rct,
        )
        self.task_server.keys_auth._private_key = \
            self.provider_keys.raw_privkey
        self.task_server.keys_auth.public_key = \
            self.provider_keys.raw_pubkey
        ctk = self.task_session.task_manager.comp_task_keeper
        ctk.get_node_for_task_id.return_value = self.requestor_key_id
        self.task_session.key_id = self.requestor_key_id
        self.task_server.client.transaction_system.is_income_expected\
                                                  .return_value = False

        dispatch_listener = Mock()
        dispatcher.connect(dispatch_listener, signal='golem.message')

        # when
        self.task_session._react_to_subtask_results_accepted(sra)

        # then
        self.task_server.subtask_accepted.assert_called_once_with(
            self.requestor_key_id,
            sra.subtask_id,
            sra.task_to_compute.requestor_ethereum_address,  # noqa pylint:disable=no-member
            sra.task_to_compute.price,  # noqa pylint:disable=no-member
            sra.payment_ts,
        )
        cancel = self.task_session.concent_service.cancel_task_message
        cancel.assert_called_once_with(
            sra.subtask_id,
            'ForceSubtaskResults',
        )

        dispatch_listener.assert_called_once_with(
            event='received',
            signal='golem.message',
            message=sra,
            sender=ANY,
        )

    def test_react_with_wrong_key(self):
        # given
        key_id = "CDEF"
        sra = msg_factories.tasks.SubtaskResultsAcceptedFactory()
        ctk = self.task_session.task_manager.comp_task_keeper
        ctk.get_node_for_task_id.return_value = "ABC"
        self.task_session.key_id = key_id

        # when
        self.task_session._react_to_subtask_results_accepted(sra)

        # then
        self.task_server.subtask_accepted.assert_not_called()

    def test_result_received(self):
        self.task_server.keys_auth._private_key = \
            self.requestor_keys.raw_privkey
        self.task_server.keys_auth.public_key = \
            self.requestor_keys.raw_pubkey
        self.task_server.accept_result.return_value = 11111

        def computed_task_received(*args):
            args[2]()

        self.task_session.task_manager.computed_task_received = \
            computed_task_received

        rct = msg_factories.tasks.ReportComputedTaskFactory()
        ttc = rct.task_to_compute
        ttc.sign_message(private_key=self.requestor_keys.raw_privkey)

        self.task_session.send = Mock()

        history_dict = {
            'TaskToCompute': ttc,
            'ReportComputedTask': rct,
        }
        with patch('golem.task.tasksession.get_task_message',
                   side_effect=lambda **kwargs:
                   history_dict[kwargs['message_class_name']]):
            self.task_session.result_received(
                ttc.compute_task_def.get('subtask_id'),  # noqa pylint:disable=no-member
                pickle.dumps({'stdout': 'xyz'}),
            )

        assert self.task_session.send.called
        sra = self.task_session.send.call_args[0][0]  # noqa pylint:disable=unsubscriptable-object
        self.assertIsInstance(sra.task_to_compute, message.tasks.TaskToCompute)
        self.assertIsInstance(sra.report_computed_task,
                              message.tasks.ReportComputedTask)
        self.assertTrue(sra.task_to_compute.sig)
        self.assertTrue(
            sra.task_to_compute.verify_signature(
                self.requestor_keys.raw_pubkey
            )
        )


class ReportComputedTaskTest(
        ConcentMessageMixin,
        LogTestCase,
        testutils.TempDirFixture,
):

    @staticmethod
    def _create_pull_package(result):
        def pull_package(*_, **kwargs):
            success = kwargs.get('success')
            error = kwargs.get('error')
            if result:
                success(Mock())
            else:
                error(Exception('Pull failed'))

        return pull_package

    def setUp(self):
        super().setUp()
        keys_auth = KeysAuth(
            datadir=self.path,
            difficulty=4,
            private_key_name='prv',
            password='',
        )
        self.ecc = keys_auth.ecc
        self.node_id = encode_hex(self.ecc.raw_pubkey)
        self.task_id = idgenerator.generate_id_from_hex(self.node_id)
        self.subtask_id = idgenerator.generate_id_from_hex(self.node_id)

        ts = TaskSession(Mock())
        ts.result_received = Mock()
        ts.key_id = "ABC"
        ts.task_manager.get_node_id_for_subtask.return_value = ts.key_id
        ts.task_manager.subtask2task_mapping = {
            self.subtask_id: self.task_id,
        }
        ts.task_manager.tasks = {
            self.task_id: Mock()
        }
        ts.task_manager.tasks_states = {
            self.task_id: Mock(subtask_states={
                self.subtask_id: Mock(deadline=calendar.timegm(time.gmtime()))
            })
        }
        ts.task_server.task_keeper.task_headers = {}
        ecc = Mock()
        ecc.get_privkey.return_value = os.urandom(32)
        ts.task_server.keys_auth = keys_auth
        self.ts = ts

        gsam = patch('golem.network.concent.helpers.history'
                     '.MessageHistoryService.get_sync_as_message',
                     Mock(side_effect=history.MessageNotFound))
        gsam.start()
        self.addCleanup(gsam.stop)

    def _prepare_report_computed_task(self, **kwargs):
        return msg_factories.tasks.ReportComputedTaskFactory(
            task_to_compute__task_id=self.task_id,
            task_to_compute__subtask_id=self.subtask_id,
            **kwargs,
        )

    def test_result_received(self):
        msg = self._prepare_report_computed_task()
        self.ts.task_manager.task_result_manager.pull_package = \
            self._create_pull_package(True)

        with patch('golem.network.concent.helpers.process_report_computed_task',
                   return_value=message.tasks.AckReportComputedTask()):
            self.ts._react_to_report_computed_task(msg)
        self.assertTrue(self.ts.task_server.verify_results.called)

        cancel = self.ts.concent_service.cancel_task_message
        self.assert_concent_cancel(
            cancel.call_args[0], self.subtask_id, 'ForceGetTaskResult')

    def test_reject_result_pull_failed_no_concent(self):
        msg = self._prepare_report_computed_task(
            task_to_compute__concent_enabled=False)

        with patch('golem.network.concent.helpers.history.add'):
            self.ts.task_manager.task_result_manager.pull_package = \
                self._create_pull_package(False)

        with patch('golem.task.tasksession.get_task_message', return_value=msg):
            with patch('golem.network.concent.helpers.'
                       'process_report_computed_task',
                       return_value=message.tasks.AckReportComputedTask()):
                self.ts._react_to_report_computed_task(msg)
        assert self.ts.task_server.reject_result.called
        assert self.ts.task_manager.task_computation_failure.called

    def test_reject_result_pull_failed_with_concent(self):
        msg = self._prepare_report_computed_task(
            task_to_compute__concent_enabled=True)

        self.ts.task_manager.task_result_manager.pull_package = \
            self._create_pull_package(False)

        with patch('golem.network.concent.helpers.process_report_computed_task',
                   return_value=message.tasks.AckReportComputedTask()):
            self.ts._react_to_report_computed_task(msg)
        stm = self.ts.concent_service.submit_task_message
        self.assertEqual(stm.call_count, 2)

        self.assert_concent_submit(stm.call_args_list[0][0], self.subtask_id,
                                   message.concents.ForceGetTaskResult)
        self.assert_concent_submit(stm.call_args_list[1][0], self.subtask_id,
                                   message.concents.ForceGetTaskResult)

        # ensure the first call is delayed
        self.assertGreater(stm.call_args_list[0][0][2], datetime.timedelta(0))
        # ensure the second one is not
        self.assertEqual(len(stm.call_args_list[1][0]), 2)


@patch('golem.task.tasksession.TaskSession.disconnect')
@patch("golem.network.nodeskeeper.store")
class HelloTest(testutils.TempDirFixture):
    def setUp(self):
        super().setUp()
        self.msg = msg_factories.base.HelloFactory(
            client_key_id='deadbeef',
            node_info=dt_p2p_factory.Node(),
            proto_id=variables.PROTOCOL_CONST.ID,
        )
        addr = twisted.internet.address.IPv4Address(
            type='TCP',
            host=fake.ipv4(),
            port=fake.random_int(min=1, max=2**16-1),
        )
        conn = MagicMock(
            transport=MagicMock(
                getPeer=MagicMock(return_value=addr),
            ),
        )
        self.task_session = TaskSession(conn)
        self.task_session.task_server.config_desc.key_difficulty = 1

    @patch('golem.task.tasksession.TaskSession.send_hello')
    def test_positive(self, mock_hello, *_):
        self.task_session._react_to_hello(self.msg)
        mock_hello.assert_called_once_with()

    def test_react_to_hello_nodeskeeper_store(
            self,
            mock_store,
            mock_disconnect,
            *_,
    ):
        self.task_session._react_to_hello(self.msg)
        mock_store.assert_called_once_with(self.msg.node_info)
        mock_disconnect.assert_not_called()

    def test_react_to_hello_empty_node_info(
            self,
            mock_store,
            mock_disconnect,
            *_,
    ):
        self.msg.node_info = None
        self.task_session._react_to_hello(self.msg)
        mock_store.assert_not_called()
        mock_disconnect.assert_called_once_with(
            message.base.Disconnect.REASON.ProtocolVersion,
        )

    def test_react_to_hello_invalid_protocol_version(
            self,
            _mock_store,
            mock_disconnect,
            *_,
    ):
        self.msg.proto_id = -1

        # when
        with self.assertLogs(logger, level='INFO'):
            self.task_session._react_to_hello(self.msg)

        # then
        mock_disconnect.assert_called_once_with(
            message.base.Disconnect.REASON.ProtocolVersion)

    def test_react_to_hello_key_not_difficult(
            self,
            _mock_store,
            mock_disconnect,
            *_,
    ):
        # given
        self.task_session.task_server.config_desc.key_difficulty = 80

        # when
        with self.assertLogs(logger, level='INFO'):
            self.task_session._react_to_hello(self.msg)

        # then
        mock_disconnect.assert_called_with(
            message.base.Disconnect.REASON.KeyNotDifficult,
        )

    @patch('golem.task.tasksession.TaskSession.send_hello')
    def test_react_to_hello_key_difficult(self, mock_hello, *_):
        # given
        difficulty = 4
        self.task_session.task_server.config_desc.key_difficulty = difficulty
        ka = KeysAuth(datadir=self.path, difficulty=difficulty,
                      private_key_name='prv', password='')
        self.msg.client_key_id = ka.key_id

        # when
        self.task_session._react_to_hello(self.msg)
        # then
        mock_hello.assert_called_once_with()<|MERGE_RESOLUTION|>--- conflicted
+++ resolved
@@ -381,88 +381,6 @@
         ):
             ts2.interpret(rct)
 
-<<<<<<< HEAD
-    def test_react_to_hello_nodeskeeper_store(self, mock_store, *_):
-        msg = msg_factories.base.HelloFactory()
-        self.task_session._react_to_hello(msg)
-        mock_store.assert_called_once_with(msg.node_info)
-
-    def test_react_to_hello_protocol_version(self, *_):
-        # given
-        conn = MagicMock()
-        ts = TaskSession(conn)
-        ts.task_server.config_desc = Mock()
-        ts.task_server.config_desc.key_difficulty = 0
-        ts.disconnect = Mock()
-        ts.send = Mock()
-
-        key_id = 'deadbeef'
-        peer_info = MagicMock()
-        peer_info.key = key_id
-        msg = message.base.Hello(
-            port=1, node_name='node2', client_key_id=key_id,
-            node_info=peer_info, proto_id=-1)
-        fill_slots(msg)
-
-        # when
-        with self.assertLogs(logger, level='INFO'):
-            ts._react_to_hello(msg)
-
-        # then
-        ts.disconnect.assert_called_with(
-            message.base.Disconnect.REASON.ProtocolVersion)
-
-        # re-given
-        msg.proto_id = variables.PROTOCOL_CONST.ID
-
-        # re-when
-        with self.assertNoLogs(logger, level='INFO'):
-            ts._react_to_hello(msg)
-
-        # re-then
-        self.assertTrue(ts.send.called)
-
-    def test_react_to_hello_key_not_difficult(self, *_):
-        # given
-        self.task_session.task_server.config_desc.key_difficulty = 80
-
-        key_id = 'deadbeef'
-        msg = msg_factories.base.HelloFactory(
-            client_key_id=key_id,
-            node_info=dt_p2p_factory.Node(),
-            proto_id=variables.PROTOCOL_CONST.ID,
-        )
-
-        # when
-        with self.assertLogs(logger, level='INFO'):
-            self.task_session._react_to_hello(msg)
-
-        # then
-        self.task_session.disconnect.assert_called_with(
-            message.base.Disconnect.REASON.KeyNotDifficult)
-
-    @patch('golem.task.tasksession.TaskSession.send')
-    def test_react_to_hello_key_difficult(self, send_mock, *_):
-        # given
-        difficulty = 4
-        self.task_session.key_id = None
-        self.task_session.task_server.config_desc.key_difficulty = difficulty
-
-        ka = KeysAuth(datadir=self.path, difficulty=difficulty,
-                      private_key_name='prv', password='')
-        msg = msg_factories.base.HelloFactory(
-            client_key_id=ka.key_id,
-            proto_id=variables.PROTOCOL_CONST.ID,
-        )
-
-        # when
-        with self.assertNoLogs(logger, level='INFO'):
-            self.task_session._react_to_hello(msg)
-        # then
-        send_mock.assert_called()
-
-=======
->>>>>>> 362645ce
     @patch('golem.task.tasksession.get_task_message')
     def test_result_received(self, get_msg_mock, *_):
         conn = Mock()
