import collections
import inspect
import logging
import sys
import types
<<<<<<< HEAD
from abc import ABCMeta, abstractmethod
from enum import Enum
from typing import Optional
=======
from abc import ABC, abstractmethod
>>>>>>> 695cb4d7

from golem_messages import datastructures

from golem.core.common import to_unicode

logger = logging.getLogger('golem.core.simpleserializer')


class DictCoder:
    cls_key = 'py/object'
    enum_key = 'py/enum'
    deep_serialization = True
    builtin_types = [i for i in types.__dict__.values() if isinstance(i, type)]

    @classmethod
    def to_dict(cls, obj, typed=True):
        return cls._to_dict_traverse_obj(obj, typed)

    @classmethod
    def from_dict(cls, dictionary, as_class=None):
        if as_class:
            dictionary = dict(dictionary)
            dictionary[cls.cls_key] = cls.module_and_class(as_class)
        return cls._from_dict_traverse_obj(dictionary)

    @classmethod
    def obj_to_dict(cls, obj, typed=True):
        """Stores object's public properties in a dictionary"""
        result = cls._to_dict_traverse_dict(obj.__dict__, typed)
        if typed:
            result[cls.cls_key] = cls.module_and_class(obj)
        return result

    @classmethod
    def obj_from_dict(cls, dictionary):
        cls_path = dictionary.pop(cls.cls_key)

        _idx = cls_path.rfind('.')
        module_name, cls_name = cls_path[:_idx], cls_path[_idx+1:]
        module = sys.modules[module_name]
        sub_cls = getattr(module, cls_name)

        obj = sub_cls.__new__(sub_cls)

        for k, v in list(dictionary.items()):
            setattr(obj, k, cls._from_dict_traverse_obj(v))
        return obj

    @classmethod
    def _enum_to_dict(cls, obj: Enum):
        result = dict()
        result[cls.enum_key] = "{}.{}".format(
            cls.module_and_class(obj), obj.name)
        return result

    @classmethod
    def _enum_from_dict(cls, dictionary):
        path = dictionary[cls.enum_key]
        idx1 = path.rfind('.')
        idx2 = path.rfind('.', 0, idx1)

        module_name = path[:idx2]
        cls_name = path[idx2+1:idx1]
        enum_name = path[idx1+1:]

        module = sys.modules[module_name]
        cls = getattr(module, cls_name)
        return getattr(cls, enum_name)

    @classmethod
    def _to_dict_traverse_dict(cls, dictionary, typed=True):
        result = dict()
        for k, v in list(dictionary.items()):
            if (isinstance(k, str) and k.startswith('_')) \
                    or isinstance(v, collections.Callable):
                continue
            result[str(k)] = cls._to_dict_traverse_obj(v, typed)
        return result

    @classmethod
    def _to_dict_traverse_obj(cls, obj, typed=True):
        if isinstance(obj, dict):
            return cls._to_dict_traverse_dict(obj, typed)
        elif isinstance(obj, str):
            return to_unicode(obj)
        elif isinstance(obj, collections.Iterable):
            if isinstance(obj, (set, frozenset)):
                logger.warning(
                    'set/frozenset have known problems with umsgpack: %r',
                    obj,
                )
            return obj.__class__(
                [cls._to_dict_traverse_obj(o, typed) for o in obj]
            )
        elif isinstance(obj, datastructures.Container):
            return obj.to_dict()
        elif isinstance(obj, Enum):
            return cls._enum_to_dict(obj)
        elif cls.deep_serialization:
            if hasattr(obj, '__dict__') and not cls._is_builtin(obj):
                return cls.obj_to_dict(obj, typed)
        return obj

    @classmethod
    def _from_dict_traverse_dict(cls, dictionary):
        result = dict()
        for k, v in list(dictionary.items()):
            result[k] = cls._from_dict_traverse_obj(v)
        return result

    @classmethod
    def _from_dict_traverse_obj(cls, obj):
        if isinstance(obj, dict):
            if cls.cls_key in obj:
                return cls.obj_from_dict(obj)
            if cls.enum_key in obj:
                return cls._enum_from_dict(obj)
            return cls._from_dict_traverse_dict(obj)
        elif isinstance(obj, str):
            return to_unicode(obj)
        elif isinstance(obj, collections.Iterable):
            return obj.__class__([cls._from_dict_traverse_obj(o) for o in obj])
        return obj

    @classmethod
    def _is_builtin(cls, obj):
        # pylint: disable=unidiomatic-typecheck
        return type(obj) in cls.builtin_types \
            and not isinstance(obj, types.InstanceType)

    @staticmethod
    def module_and_class(obj):
        fmt = '{}.{}'
        if inspect.isclass(obj):
            return fmt.format(obj.__module__, obj.__name__)
        return fmt.format(obj.__module__, obj.__class__.__name__)


class DictSerializer(object):
    """ Serialize and deserialize objects to a dictionary"""
    @staticmethod
    def dump(obj, typed=True):
        """
        Serialize obj to dictionary
        :param obj: object to be serialized
        :param typed: simple serialization does not include type information
        :return: serialized object in json format
        """
        return DictCoder.to_dict(obj, typed=typed)

    @staticmethod
    def load(dictionary, as_class=None):
        """
        Deserialize dictionary to a Python object
        :param as_class: create a specified class instance
        :param dict dictionary: dictionary to deserialize
        :return: deserialized Python object
        """
        return DictCoder.from_dict(dictionary, as_class=as_class)


class DictSerializable(ABC):

    @abstractmethod
    def to_dict(self) -> dict:
        """ Convert the object to a dict containing only primitive types. """
        raise NotImplementedError

    @staticmethod
    @abstractmethod
    def from_dict(data: dict) -> 'DictSerializable':
        """ Construct object from a dict containing only primitive types. """
        raise NotImplementedError
<|MERGE_RESOLUTION|>--- conflicted
+++ resolved
@@ -1,185 +1,180 @@
-import collections
-import inspect
-import logging
-import sys
-import types
-<<<<<<< HEAD
-from abc import ABCMeta, abstractmethod
-from enum import Enum
-from typing import Optional
-=======
-from abc import ABC, abstractmethod
->>>>>>> 695cb4d7
-
-from golem_messages import datastructures
-
-from golem.core.common import to_unicode
-
-logger = logging.getLogger('golem.core.simpleserializer')
-
-
-class DictCoder:
-    cls_key = 'py/object'
-    enum_key = 'py/enum'
-    deep_serialization = True
-    builtin_types = [i for i in types.__dict__.values() if isinstance(i, type)]
-
-    @classmethod
-    def to_dict(cls, obj, typed=True):
-        return cls._to_dict_traverse_obj(obj, typed)
-
-    @classmethod
-    def from_dict(cls, dictionary, as_class=None):
-        if as_class:
-            dictionary = dict(dictionary)
-            dictionary[cls.cls_key] = cls.module_and_class(as_class)
-        return cls._from_dict_traverse_obj(dictionary)
-
-    @classmethod
-    def obj_to_dict(cls, obj, typed=True):
-        """Stores object's public properties in a dictionary"""
-        result = cls._to_dict_traverse_dict(obj.__dict__, typed)
-        if typed:
-            result[cls.cls_key] = cls.module_and_class(obj)
-        return result
-
-    @classmethod
-    def obj_from_dict(cls, dictionary):
-        cls_path = dictionary.pop(cls.cls_key)
-
-        _idx = cls_path.rfind('.')
-        module_name, cls_name = cls_path[:_idx], cls_path[_idx+1:]
-        module = sys.modules[module_name]
-        sub_cls = getattr(module, cls_name)
-
-        obj = sub_cls.__new__(sub_cls)
-
-        for k, v in list(dictionary.items()):
-            setattr(obj, k, cls._from_dict_traverse_obj(v))
-        return obj
-
-    @classmethod
-    def _enum_to_dict(cls, obj: Enum):
-        result = dict()
-        result[cls.enum_key] = "{}.{}".format(
-            cls.module_and_class(obj), obj.name)
-        return result
-
-    @classmethod
-    def _enum_from_dict(cls, dictionary):
-        path = dictionary[cls.enum_key]
-        idx1 = path.rfind('.')
-        idx2 = path.rfind('.', 0, idx1)
-
-        module_name = path[:idx2]
-        cls_name = path[idx2+1:idx1]
-        enum_name = path[idx1+1:]
-
-        module = sys.modules[module_name]
-        cls = getattr(module, cls_name)
-        return getattr(cls, enum_name)
-
-    @classmethod
-    def _to_dict_traverse_dict(cls, dictionary, typed=True):
-        result = dict()
-        for k, v in list(dictionary.items()):
-            if (isinstance(k, str) and k.startswith('_')) \
-                    or isinstance(v, collections.Callable):
-                continue
-            result[str(k)] = cls._to_dict_traverse_obj(v, typed)
-        return result
-
-    @classmethod
-    def _to_dict_traverse_obj(cls, obj, typed=True):
-        if isinstance(obj, dict):
-            return cls._to_dict_traverse_dict(obj, typed)
-        elif isinstance(obj, str):
-            return to_unicode(obj)
-        elif isinstance(obj, collections.Iterable):
-            if isinstance(obj, (set, frozenset)):
-                logger.warning(
-                    'set/frozenset have known problems with umsgpack: %r',
-                    obj,
-                )
-            return obj.__class__(
-                [cls._to_dict_traverse_obj(o, typed) for o in obj]
-            )
-        elif isinstance(obj, datastructures.Container):
-            return obj.to_dict()
-        elif isinstance(obj, Enum):
-            return cls._enum_to_dict(obj)
-        elif cls.deep_serialization:
-            if hasattr(obj, '__dict__') and not cls._is_builtin(obj):
-                return cls.obj_to_dict(obj, typed)
-        return obj
-
-    @classmethod
-    def _from_dict_traverse_dict(cls, dictionary):
-        result = dict()
-        for k, v in list(dictionary.items()):
-            result[k] = cls._from_dict_traverse_obj(v)
-        return result
-
-    @classmethod
-    def _from_dict_traverse_obj(cls, obj):
-        if isinstance(obj, dict):
-            if cls.cls_key in obj:
-                return cls.obj_from_dict(obj)
-            if cls.enum_key in obj:
-                return cls._enum_from_dict(obj)
-            return cls._from_dict_traverse_dict(obj)
-        elif isinstance(obj, str):
-            return to_unicode(obj)
-        elif isinstance(obj, collections.Iterable):
-            return obj.__class__([cls._from_dict_traverse_obj(o) for o in obj])
-        return obj
-
-    @classmethod
-    def _is_builtin(cls, obj):
-        # pylint: disable=unidiomatic-typecheck
-        return type(obj) in cls.builtin_types \
-            and not isinstance(obj, types.InstanceType)
-
-    @staticmethod
-    def module_and_class(obj):
-        fmt = '{}.{}'
-        if inspect.isclass(obj):
-            return fmt.format(obj.__module__, obj.__name__)
-        return fmt.format(obj.__module__, obj.__class__.__name__)
-
-
-class DictSerializer(object):
-    """ Serialize and deserialize objects to a dictionary"""
-    @staticmethod
-    def dump(obj, typed=True):
-        """
-        Serialize obj to dictionary
-        :param obj: object to be serialized
-        :param typed: simple serialization does not include type information
-        :return: serialized object in json format
-        """
-        return DictCoder.to_dict(obj, typed=typed)
-
-    @staticmethod
-    def load(dictionary, as_class=None):
-        """
-        Deserialize dictionary to a Python object
-        :param as_class: create a specified class instance
-        :param dict dictionary: dictionary to deserialize
-        :return: deserialized Python object
-        """
-        return DictCoder.from_dict(dictionary, as_class=as_class)
-
-
-class DictSerializable(ABC):
-
-    @abstractmethod
-    def to_dict(self) -> dict:
-        """ Convert the object to a dict containing only primitive types. """
-        raise NotImplementedError
-
-    @staticmethod
-    @abstractmethod
-    def from_dict(data: dict) -> 'DictSerializable':
-        """ Construct object from a dict containing only primitive types. """
-        raise NotImplementedError
+import collections
+import inspect
+import logging
+import sys
+import types
+from abc import ABC, abstractmethod
+from enum import Enum
+
+from golem_messages import datastructures
+
+from golem.core.common import to_unicode
+
+logger = logging.getLogger('golem.core.simpleserializer')
+
+
+class DictCoder:
+    cls_key = 'py/object'
+    enum_key = 'py/enum'
+    deep_serialization = True
+    builtin_types = [i for i in types.__dict__.values() if isinstance(i, type)]
+
+    @classmethod
+    def to_dict(cls, obj, typed=True):
+        return cls._to_dict_traverse_obj(obj, typed)
+
+    @classmethod
+    def from_dict(cls, dictionary, as_class=None):
+        if as_class:
+            dictionary = dict(dictionary)
+            dictionary[cls.cls_key] = cls.module_and_class(as_class)
+        return cls._from_dict_traverse_obj(dictionary)
+
+    @classmethod
+    def obj_to_dict(cls, obj, typed=True):
+        """Stores object's public properties in a dictionary"""
+        result = cls._to_dict_traverse_dict(obj.__dict__, typed)
+        if typed:
+            result[cls.cls_key] = cls.module_and_class(obj)
+        return result
+
+    @classmethod
+    def obj_from_dict(cls, dictionary):
+        cls_path = dictionary.pop(cls.cls_key)
+
+        _idx = cls_path.rfind('.')
+        module_name, cls_name = cls_path[:_idx], cls_path[_idx+1:]
+        module = sys.modules[module_name]
+        sub_cls = getattr(module, cls_name)
+
+        obj = sub_cls.__new__(sub_cls)
+
+        for k, v in list(dictionary.items()):
+            setattr(obj, k, cls._from_dict_traverse_obj(v))
+        return obj
+
+    @classmethod
+    def _enum_to_dict(cls, obj: Enum):
+        result = dict()
+        result[cls.enum_key] = "{}.{}".format(
+            cls.module_and_class(obj), obj.name)
+        return result
+
+    @classmethod
+    def _enum_from_dict(cls, dictionary):
+        path = dictionary[cls.enum_key]
+        idx1 = path.rfind('.')
+        idx2 = path.rfind('.', 0, idx1)
+
+        module_name = path[:idx2]
+        cls_name = path[idx2+1:idx1]
+        enum_name = path[idx1+1:]
+
+        module = sys.modules[module_name]
+        cls = getattr(module, cls_name)
+        return getattr(cls, enum_name)
+
+    @classmethod
+    def _to_dict_traverse_dict(cls, dictionary, typed=True):
+        result = dict()
+        for k, v in list(dictionary.items()):
+            if (isinstance(k, str) and k.startswith('_')) \
+                    or isinstance(v, collections.Callable):
+                continue
+            result[str(k)] = cls._to_dict_traverse_obj(v, typed)
+        return result
+
+    @classmethod
+    def _to_dict_traverse_obj(cls, obj, typed=True):
+        if isinstance(obj, dict):
+            return cls._to_dict_traverse_dict(obj, typed)
+        elif isinstance(obj, str):
+            return to_unicode(obj)
+        elif isinstance(obj, collections.Iterable):
+            if isinstance(obj, (set, frozenset)):
+                logger.warning(
+                    'set/frozenset have known problems with umsgpack: %r',
+                    obj,
+                )
+            return obj.__class__(
+                [cls._to_dict_traverse_obj(o, typed) for o in obj]
+            )
+        elif isinstance(obj, datastructures.Container):
+            return obj.to_dict()
+        elif isinstance(obj, Enum):
+            return cls._enum_to_dict(obj)
+        elif cls.deep_serialization:
+            if hasattr(obj, '__dict__') and not cls._is_builtin(obj):
+                return cls.obj_to_dict(obj, typed)
+        return obj
+
+    @classmethod
+    def _from_dict_traverse_dict(cls, dictionary):
+        result = dict()
+        for k, v in list(dictionary.items()):
+            result[k] = cls._from_dict_traverse_obj(v)
+        return result
+
+    @classmethod
+    def _from_dict_traverse_obj(cls, obj):
+        if isinstance(obj, dict):
+            if cls.cls_key in obj:
+                return cls.obj_from_dict(obj)
+            if cls.enum_key in obj:
+                return cls._enum_from_dict(obj)
+            return cls._from_dict_traverse_dict(obj)
+        elif isinstance(obj, str):
+            return to_unicode(obj)
+        elif isinstance(obj, collections.Iterable):
+            return obj.__class__([cls._from_dict_traverse_obj(o) for o in obj])
+        return obj
+
+    @classmethod
+    def _is_builtin(cls, obj):
+        # pylint: disable=unidiomatic-typecheck
+        return type(obj) in cls.builtin_types \
+            and not isinstance(obj, types.InstanceType)
+
+    @staticmethod
+    def module_and_class(obj):
+        fmt = '{}.{}'
+        if inspect.isclass(obj):
+            return fmt.format(obj.__module__, obj.__name__)
+        return fmt.format(obj.__module__, obj.__class__.__name__)
+
+
+class DictSerializer(object):
+    """ Serialize and deserialize objects to a dictionary"""
+    @staticmethod
+    def dump(obj, typed=True):
+        """
+        Serialize obj to dictionary
+        :param obj: object to be serialized
+        :param typed: simple serialization does not include type information
+        :return: serialized object in json format
+        """
+        return DictCoder.to_dict(obj, typed=typed)
+
+    @staticmethod
+    def load(dictionary, as_class=None):
+        """
+        Deserialize dictionary to a Python object
+        :param as_class: create a specified class instance
+        :param dict dictionary: dictionary to deserialize
+        :return: deserialized Python object
+        """
+        return DictCoder.from_dict(dictionary, as_class=as_class)
+
+
+class DictSerializable(ABC):
+
+    @abstractmethod
+    def to_dict(self) -> dict:
+        """ Convert the object to a dict containing only primitive types. """
+        raise NotImplementedError
+
+    @staticmethod
+    @abstractmethod
+    def from_dict(data: dict) -> 'DictSerializable':
+        """ Construct object from a dict containing only primitive types. """
+        raise NotImplementedError