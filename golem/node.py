from enum import IntEnum
import functools
import logging
import os
import fs
import time
import traceback
from fs.osfs import OSFS
from fs.tempfs import TempFS
from typing import (
    Any,
    Callable,
    cast,
    Dict,
    List,
    Optional,
    TypeVar,
)

from pathlib import Path, PurePath
from twisted.internet import threads
from twisted.internet.defer import gatherResults, Deferred, succeed, fail
from twisted.python.failure import Failure

from apps.appsmanager import AppsManager
import golem
from golem.appconfig import AppConfig
from golem.client import Client
from golem.clientconfigdescriptor import ClientConfigDescriptor
from golem.config.active import IS_MAINNET, EthereumConfig
from golem.core.deferred import chain_function
from golem.hardware.presets import HardwarePresets, HardwarePresetsMixin
from golem.core.keysauth import KeysAuth, WrongPassword
from golem.core import golem_async
from golem.core.variables import PRIVATE_KEY
from golem.core import virtualization
from golem.database import Database
from golem.docker.manager import DockerManager
from golem.ethereum.transactionsystem import TransactionSystem
from golem.model import DB_MODELS, db, DB_FIELDS
from golem.network.transport.tcpnetwork_helpers import SocketAddress
from golem.report import StatusPublisher, Component, Stage
from golem.rpc import utils as rpc_utils
from golem.rpc.mapping import rpceventnames
from golem.rpc.router import CrossbarRouter
from golem.rpc.session import (
    Publisher,
    Session,
)
from golem import terms
from golem.tools.uploadcontroller import UploadController

F = TypeVar('F', bound=Callable[..., Any])
logger = logging.getLogger(__name__)


def require_rpc_session() -> Callable:
    def wrapped(f: F) -> F:
        @functools.wraps(f)
        def curry(self: 'Node', *args, **kwargs):
            if self.rpc_session is None:
                self._error("RPC session is not available")  # noqa pylint: disable=protected-access
                return None
            return f(self, *args, **kwargs)
        return cast(F, curry)
    return wrapped


class ShutdownResponse(IntEnum):
    quit = 0
    off = 1
    on = 2


# pylint: disable=too-many-instance-attributes
class Node(HardwarePresetsMixin):
    """ Simple Golem Node connecting console user interface with Client
    :type client golem.client.Client:
    """

    def __init__(self,  # noqa pylint: disable=too-many-arguments
                 datadir: str,
                 app_config: AppConfig,
                 config_desc: ClientConfigDescriptor,
                 # SEE golem.core.variables.CONCENT_CHOICES
                 concent_variant: dict,
                 peers: Optional[List[SocketAddress]] = None,
                 use_monitor: bool = None,
                 use_talkback: bool = None,
                 use_docker_manager: bool = True,
                 geth_address: Optional[str] = None,
                 password: Optional[str] = None
                ) -> None:

        # DO NOT MAKE THIS IMPORT GLOBAL
        # otherwise, reactor will install global signal handlers on import
        # and will prevent the IOCP / kqueue reactors from being installed.
        from twisted.internet import reactor

        self._reactor = reactor
        self._app_config = app_config
        self._config_desc = config_desc
        self._datadir = datadir
        self._use_docker_manager = use_docker_manager
        self._docker_manager: Optional[DockerManager] = None

        self._use_monitor = config_desc.enable_monitor \
            if use_monitor is None else use_monitor
        self._use_talkback = config_desc.enable_talkback \
            if use_talkback is None else use_talkback

        self._keys_auth: Optional[KeysAuth] = None
        if geth_address:
            EthereumConfig.NODE_LIST = [geth_address]
        self._ets = TransactionSystem(
            Path(datadir) / 'transaction_system',
            EthereumConfig,
        )
        self._ets.backwards_compatibility_tx_storage(Path(datadir))
        self.concent_variant = concent_variant

        self.rpc_router: Optional[CrossbarRouter] = None
        self.rpc_session: Optional[Session] = None
        self._rpc_publisher: Optional[Publisher] = None

        self._peers: List[SocketAddress] = peers or []

        # Initialize database
        self._db = Database(
            db, fields=DB_FIELDS, models=DB_MODELS, db_dir=datadir)

        self.client: Optional[Client] = None

        self.apps_manager = AppsManager()

        self._client_factory = lambda keys_auth: Client(
            datadir=datadir,
            app_config=app_config,
            config_desc=config_desc,
            keys_auth=keys_auth,
            database=self._db,
            transaction_system=self._ets,
            use_docker_manager=use_docker_manager,
            use_monitor=self._use_monitor,
            concent_variant=concent_variant,
            apps_manager=self.apps_manager,
            task_finished_cb=self._try_shutdown,
            update_hw_preset=self.upsert_hw_preset
        )

        self.tempfs = TempFS()
        self.upload_ctrl = UploadController(self.tempfs)

        if password is not None:
            if not self.set_password(password):
                raise Exception("Password incorrect")

    def start(self) -> None:

        HardwarePresets.initialize(self._datadir)
        HardwarePresets.update_config(self._config_desc.hardware_preset_name,
                                      self._config_desc)

        try:
            rpc = self._start_rpc()

            def on_rpc_ready() -> Deferred:
                terms_ = self._check_terms()
                keys = self._start_keys_auth()
                docker = self._start_docker()
                return gatherResults([terms_, keys, docker], consumeErrors=True)

            chain_function(rpc, on_rpc_ready).addCallbacks(
                self._setup_client,
                self._error('keys or docker'),
            ).addErrback(self._error('setup client'))
            self._reactor.run()
        except Exception:  # pylint: disable=broad-except
            logger.exception("Application error")

    @rpc_utils.expose('ui.quit')
    def quit(self) -> None:

        def _quit():
            docker_manager = self._docker_manager
            if docker_manager:
                docker_manager.quit()

            reactor = self._reactor
            if reactor.running:
                reactor.callFromThread(reactor.stop)

        # Call in a separate thread and return early
        from threading import Thread
        Thread(target=_quit).start()

    @rpc_utils.expose('golem.password.set')
    def set_password(self, password: str) -> bool:
        logger.info("Got password")

        try:
            self._keys_auth = KeysAuth(
                datadir=self._datadir,
                private_key_name=PRIVATE_KEY,
                password=password,
                difficulty=self._config_desc.key_difficulty,
            )
            # When Golem is ready to use different Ethereum account for
            # payments and identity this should be called only when
            # idendity was not just created above for the first time.
            self._ets.backwards_compatibility_privkey(
                self._keys_auth._private_key,  # noqa pylint: disable=protected-access
                password,
            )
            self._ets.set_password(password)
        except WrongPassword:
            logger.info("Password incorrect")
            return False
        return True

    @rpc_utils.expose('golem.password.key_exists')
    def key_exists(self) -> bool:
        return KeysAuth.key_exists(self._datadir, PRIVATE_KEY)

    @rpc_utils.expose('golem.password.unlocked')
    def is_account_unlocked(self) -> bool:
        return self._keys_auth is not None

    @rpc_utils.expose('fs.listdir')
    def fs_listdir(self, path) -> [str]:
        try:
            return [
                str(PurePath(f)) for f in self.tempfs.listdir(path)
            ]
        except Exception as e:
            traceback.print_stack()
            return None

    @rpc_utils.expose('fs.mkdir')
    def fs_mkdir(self, path) -> [str]:
        path = str(PurePath(path))
        try:
            self.tempfs.makedir(path, recreate=True)
        except Exception as e:
            traceback.print_stack()
            return None

    @rpc_utils.expose('fs.meta')
    def fs_meta(self):
        return self.upload_ctrl.meta

    @rpc_utils.expose('fs.upload_id')
    def fs_upload_id(self, path) -> [str]:
        path = str(PurePath(path))
        return self.upload_ctrl.open(path, 'wb')

    @rpc_utils.expose('fs.upload')
    def fs_upload(self, _id, data) -> [str]:
        return self.upload_ctrl.upload(_id, data)

    @rpc_utils.expose('fs.download_id')
    def fs_download_id(self, path) -> [str]:
        path = str(PurePath(path))
        return self.upload_ctrl.open(path, 'rb')

    @rpc_utils.expose('fs.download')
    def fs_download(self, _id) -> [str]:
        return self.upload_ctrl.download(_id)

    @rpc_utils.expose('fs.isdir')
    def fs_isdir(self, path):
        path = str(PurePath(path))
        return self.tempfs.getinfo(path).is_dir

    @rpc_utils.expose('fs.isfile')
    def fs_isfile(self, path):
        path = str(PurePath(path))
        return self.tempfs.getinfo(path).is_file

    @rpc_utils.expose('fs.islink')
    def fs_islink(self, path):
        path = str(PurePath(path))
        return self.tempfs.getinfo(path).is_link

    @rpc_utils.expose('fs.write')
    def fs_write(self, path, data):
        path = str(PurePath(path))
        with self.tempfs.openbin(path, 'wb') as f:
            return f.write(data)

<<<<<<< HEAD
    @rpc_utils.expose('fs.getsyspath')
    def fs_getsyspath(self, path):
        path = str(PurePath(path))
        return self.tempfs.getsyspath(path)

=======
>>>>>>> 6ea4d51a
    @rpc_utils.expose('fs.read')
    def fs_read(self, path):
        path = str(PurePath(path))
        try:
            with self.tempfs.openbin(path, 'rb') as f:
                return f.read()
        except Exception as e:
            traceback.print_stack()
            return None

    def get_temp_results_path_for_task(self, task_id):
        return 'results-{task_id}'.format(task_id=task_id)

    @rpc_utils.expose('comp.task.results_purge')
    def purge_task_results(self, task_id):
        path = self.get_temp_results_path_for_task(task_id)
        self.tempfs.removetree(path)

<<<<<<< HEAD
    @rpc_utils.expose('comp.task.result')
    def get_task_results(self, task_id):
        # FIXME Obtain task state in less hacky way
        state = self.client.task_server.task_manager.query_task_state(task_id)

        res_path = self.get_temp_results_path_for_task(task_id)

        # Create a directory there results will be held temporarily
        self.tempfs.makedir(res_path)
        osfs = OSFS('/')

        outs = []
        for output in state.outputs:
            out_path = os.path.join(
                res_path,
                os.path.basename(os.path.normpath(output)))
            if os.path.isfile(output):
                fs.copy.copy_file(osfs, output, self.tempfs, out_path)
            elif os.path.isdir(output):
                fs.copy.copy_dir(osfs, output, self.tempfs, out_path)
=======
    def _copy_files_to_tmp_location(self, files, dest_fs, dest):
        outs = []
        osfs = OSFS('/')
        dest_fs.makedir(dest)
        for output in files:
            out_path = os.path.join(
                dest,
                os.path.basename(os.path.normpath(output)))
            if os.path.isfile(output):
                fs.copy.copy_file(osfs, output, dest_fs, out_path)
            elif os.path.isdir(output):
                fs.copy.copy_dir(osfs, output, dest_fs, out_path)
>>>>>>> 6ea4d51a
            else:
                pass
            outs.append(str(PurePath(out_path)))
        return outs

<<<<<<< HEAD
=======
    @rpc_utils.expose('comp.task.subtask_results')
    def query_subtask_results(self, task_id, subtask_id):
        task = self.client.task_server.task_manager.tasks[task_id]
        results = task.get_results(subtask_id)
        res_path = self.get_temp_results_path_for_task(subtask_id)
        # Create a directory there results will be held temporarily
        outs = self._copy_files_to_tmp_location(results, self.tempfs, res_path)
        return outs

    @rpc_utils.expose('comp.task.result')
    def get_task_results(self, task_id):
        # FIXME Obtain task state in less hacky way
        state = self.client.task_server.task_manager.query_task_state(task_id)
        res_path = self.get_temp_results_path_for_task(task_id)
        outs = self._copy_files_to_tmp_location(state.outputs, self.tempfs, res_path)
        return outs

>>>>>>> 6ea4d51a
    @rpc_utils.expose('fs.remove')
    def fs_remove(self, path):
        path = str(PurePath(path))
        return self.tempfs.remove(path)

    @rpc_utils.expose('fs.removetree')
    def fs_removetree(self, path):
        path = str(PurePath(path))
<<<<<<< HEAD
        return self.tempfs.removetree(path)
=======
        try:
            return self.tempfs.removetree(path)
        except fs.errors.ResourceNotFound as e:
            pass
>>>>>>> 6ea4d51a

    @rpc_utils.expose('fs.purge')
    def fs_purge(self):
        self.tempfs = TempFS()

    @rpc_utils.expose('golem.mainnet')
    @classmethod
    def is_mainnet(cls) -> bool:
        return IS_MAINNET

    def _start_rpc(self) -> Deferred:
        self.rpc_router = rpc = CrossbarRouter(
            host=self._config_desc.rpc_address,
            port=self._config_desc.rpc_port,
            datadir=self._datadir,
        )
        self._reactor.addSystemEventTrigger("before", "shutdown", rpc.stop)

        deferred = rpc.start(self._reactor)
        return chain_function(deferred, self._start_session)

    def _start_session(self) -> Deferred:
        if not self.rpc_router:
            msg = "RPC router is not available"
            self._stop_on_error("rpc", msg)
            return fail(Exception(msg))

        crsb_user = self.rpc_router.cert_manager.CrossbarUsers.golemapp
        self.rpc_session = Session(
            self.rpc_router.address,
            cert_manager=self.rpc_router.cert_manager,
            use_ipv6=self._config_desc.use_ipv6,
            crsb_user=crsb_user,
            crsb_user_secret=self.rpc_router.cert_manager.get_secret(crsb_user)
        )
        deferred = self.rpc_session.connect()

        def on_connect(*_):
            methods = self.get_rpc_mapping()
            self.rpc_session.add_procedures(methods)
            self._rpc_publisher = Publisher(self.rpc_session)
            StatusPublisher.initialize(self._rpc_publisher)

        return deferred.addCallbacks(on_connect, self._error('rpc session'))

    @rpc_utils.expose('golem.terms')
    @staticmethod
    def are_terms_accepted():
        return terms.TermsOfUse.are_accepted()

    @rpc_utils.expose('golem.concent.terms')
    @classmethod
    def are_concent_terms_accepted(cls):
        return terms.ConcentTermsOfUse.are_accepted()

    @rpc_utils.expose('golem.terms.accept')
    def accept_terms(self,
                     enable_monitor: Optional[bool] = None,
                     enable_talkback: Optional[bool] = None) -> None:

        if enable_talkback is not None:
            self._config_desc.enable_talkback = enable_talkback
            self._use_talkback = enable_talkback

        if enable_monitor is not None:
            self._config_desc.enable_monitor = enable_monitor
            self._use_monitor = enable_monitor

        self._app_config.change_config(self._config_desc)
        return terms.TermsOfUse.accept()

    @rpc_utils.expose('golem.concent.terms.accept')
    @classmethod
    def accept_concent_terms(cls):
        return terms.ConcentTermsOfUse.accept()

    @rpc_utils.expose('golem.terms.show')
    @staticmethod
    def show_terms():
        return terms.TermsOfUse.show()

    @rpc_utils.expose('golem.concent.terms.show')
    @classmethod
    def show_concent_terms(cls):
        return terms.ConcentTermsOfUse.show()

    @rpc_utils.expose('golem.version')
    @staticmethod
    def get_golem_version():
        return golem.__version__

    @rpc_utils.expose('golem.graceful_shutdown')
    def graceful_shutdown(self) -> ShutdownResponse:
        if self.client is None:
            logger.warning('Shutdown called when client=None, try again later')
            return ShutdownResponse.off

        # is in shutdown? turn off as toggle
        if self._config_desc.in_shutdown:
            self.client.update_setting('in_shutdown', False)
            logger.info('Turning off shutdown mode')
            return ShutdownResponse.off

        # is not providing nor requesting, normal shutdown
        if not self._is_task_in_progress():
            logger.info('Node not working, executing normal shutdown')
            self.quit()
            return ShutdownResponse.quit

        # configure in_shutdown
        logger.info('Enabling shutdown mode, no more tasks can be started')
        self.client.update_setting('in_shutdown', True)

        # subscribe to events

        return ShutdownResponse.on

    def get_rpc_mapping(self) -> Dict[str, Callable]:
        mapping: Dict[str, Callable] = {}
        rpc_providers = (
            self,
            virtualization,
            self.rpc_session
        )

        for provider in rpc_providers:
            mapping.update(rpc_utils.object_method_map(provider))

        return mapping

    def _try_shutdown(self) -> None:
        # is not in shutdown?
        if not self._config_desc.in_shutdown:
            logger.debug('Checking shutdown, no shutdown configure')
            return

        if self._is_task_in_progress():
            logger.info('Shutdown checked, a task is still in progress')
            return

        logger.info('Node done with all tasks, shutting down')
        self.quit()

    def _is_task_in_progress(self) -> bool:
        if self.client is None:
            logger.debug('_is_task_in_progress? False: client=None')
            return False

        task_server = self.client.task_server
        if task_server is None or task_server.task_manager is None:
            logger.debug('_is_task_in_progress? False: task_manager=None')
            return False

        task_requestor_progress = task_server.task_manager.get_progresses()
        if task_requestor_progress:
            logger.debug('_is_task_in_progress? requestor=%r', True)
            return True

        if task_server.task_computer is None:
            logger.debug('_is_task_in_progress? False: task_computer=None')
            return False

        task_provider_progress = task_server.task_computer.assigned_subtask
        logger.debug('_is_task_in_progress? provider=%r, requestor=False',
                     task_provider_progress)
        return bool(task_provider_progress)

    @require_rpc_session()
    def _check_terms(self) -> Deferred:

        def wait_for_terms():
            sleep_time = 5
            while not self.are_terms_accepted() and self._reactor.running:
                logger.info(
                    'Terms of use must be accepted before using Golem. '
                    'Run `golemcli terms show` to display the terms '
                    'and `golemcli terms accept` to accept them.')
                time.sleep(sleep_time)

        return threads.deferToThread(wait_for_terms)

    @require_rpc_session()
    def _start_keys_auth(self) -> Deferred:

        def create_keysauth():
            # If keys_auth already exists it means we used command line flag
            # and don't need to inform client about required password
            if self.is_account_unlocked():
                return

            tip_msg = 'Run `golemcli account unlock` and enter your password.'

            if self.key_exists():
                event = 'get_password'
                tip_msg = 'Waiting for password to unlock the account. ' \
                          f'{tip_msg}'
            else:
                event = 'new_password'
                tip_msg = 'New account, waiting for password to be set. ' \
                          f'{tip_msg}'

            while not self.is_account_unlocked() and self._reactor.running:
                logger.info(tip_msg)
                StatusPublisher.publish(Component.client, event, Stage.pre)
                time.sleep(5)

            StatusPublisher.publish(Component.client, event, Stage.post)

        return threads.deferToThread(create_keysauth)

    def _start_docker(self) -> Deferred:
        if not self._use_docker_manager:
            return succeed(None)

        def start_docker():
            # pylint: disable=no-member
            self._docker_manager = DockerManager.install(self._config_desc)
            self._docker_manager.check_environment()
            self._docker_manager.apply_config()

        return threads.deferToThread(start_docker)

    @require_rpc_session()
    def _setup_client(self, *_) -> None:

        if not self._keys_auth:
            self._error("KeysAuth is not available")
            return

        from golem.tools.talkback import enable_sentry_logger
        enable_sentry_logger(self._use_talkback)

        self.client = self._client_factory(self._keys_auth)
        self._reactor.addSystemEventTrigger("before", "shutdown",
                                            self.client.quit)

        self.client.set_rpc_publisher(self._rpc_publisher)

        golem_async.async_run(
            golem_async.AsyncRequest(self._run),
            error=self._error('Cannot start the client'),
        )

    @require_rpc_session()
    def _run(self, *_) -> None:
        if not self.client:
            self._stop_on_error("client", "Client is not available")
            return

        self._setup_apps()
        self.client.sync()

        try:
            if self._docker_manager:
                # pylint: disable=no-member
                with self._docker_manager.locked_config():
                    self.client.start()
            else:
                self.client.start()

            for peer in self._peers:
                self.client.connect(peer)
        except SystemExit:
            self._reactor.callFromThread(self._reactor.stop)
            return

        methods = self.client.get_wamp_rpc_mapping()

        def rpc_ready(_):
            logger.info('All procedures registered in WAMP router')
            self._rpc_publisher.publish(
                rpceventnames.Golem.procedures_registered,
            )
        # pylint: disable=no-member
        self.rpc_session.add_procedures(methods).addCallback(  # type: ignore
            rpc_ready,
        )
        # pylint: enable=no-member

    def _setup_apps(self) -> None:
        if not self.client:
            self._stop_on_error("client", "Client is not available")
            return

        self.apps_manager.load_all_apps()

        for env in self.apps_manager.get_env_list():
            env.accept_tasks = True
            self.client.environments_manager.add_environment(env)

    def _error(self, msg: str) -> Callable:
        return functools.partial(self._stop_on_error, msg)

    def _stop_on_error(self, msg: str, err: Any) -> None:
        if self._reactor.running:
            exc_info = (err.type, err.value, err.getTracebackObject()) \
                if isinstance(err, Failure) else None
            err_msg = str(err.value) if isinstance(err, Failure) else None
            logger.error(
                "Stopping because of %r error: %s", msg, err_msg)
            logger.debug("%r", err, exc_info=exc_info)
            self._reactor.callFromThread(self._reactor.stop)<|MERGE_RESOLUTION|>--- conflicted
+++ resolved
@@ -288,14 +288,6 @@
         with self.tempfs.openbin(path, 'wb') as f:
             return f.write(data)
 
-<<<<<<< HEAD
-    @rpc_utils.expose('fs.getsyspath')
-    def fs_getsyspath(self, path):
-        path = str(PurePath(path))
-        return self.tempfs.getsyspath(path)
-
-=======
->>>>>>> 6ea4d51a
     @rpc_utils.expose('fs.read')
     def fs_read(self, path):
         path = str(PurePath(path))
@@ -314,28 +306,6 @@
         path = self.get_temp_results_path_for_task(task_id)
         self.tempfs.removetree(path)
 
-<<<<<<< HEAD
-    @rpc_utils.expose('comp.task.result')
-    def get_task_results(self, task_id):
-        # FIXME Obtain task state in less hacky way
-        state = self.client.task_server.task_manager.query_task_state(task_id)
-
-        res_path = self.get_temp_results_path_for_task(task_id)
-
-        # Create a directory there results will be held temporarily
-        self.tempfs.makedir(res_path)
-        osfs = OSFS('/')
-
-        outs = []
-        for output in state.outputs:
-            out_path = os.path.join(
-                res_path,
-                os.path.basename(os.path.normpath(output)))
-            if os.path.isfile(output):
-                fs.copy.copy_file(osfs, output, self.tempfs, out_path)
-            elif os.path.isdir(output):
-                fs.copy.copy_dir(osfs, output, self.tempfs, out_path)
-=======
     def _copy_files_to_tmp_location(self, files, dest_fs, dest):
         outs = []
         osfs = OSFS('/')
@@ -348,14 +318,11 @@
                 fs.copy.copy_file(osfs, output, dest_fs, out_path)
             elif os.path.isdir(output):
                 fs.copy.copy_dir(osfs, output, dest_fs, out_path)
->>>>>>> 6ea4d51a
             else:
                 pass
             outs.append(str(PurePath(out_path)))
         return outs
 
-<<<<<<< HEAD
-=======
     @rpc_utils.expose('comp.task.subtask_results')
     def query_subtask_results(self, task_id, subtask_id):
         task = self.client.task_server.task_manager.tasks[task_id]
@@ -373,7 +340,6 @@
         outs = self._copy_files_to_tmp_location(state.outputs, self.tempfs, res_path)
         return outs
 
->>>>>>> 6ea4d51a
     @rpc_utils.expose('fs.remove')
     def fs_remove(self, path):
         path = str(PurePath(path))
@@ -382,14 +348,10 @@
     @rpc_utils.expose('fs.removetree')
     def fs_removetree(self, path):
         path = str(PurePath(path))
-<<<<<<< HEAD
-        return self.tempfs.removetree(path)
-=======
         try:
             return self.tempfs.removetree(path)
         except fs.errors.ResourceNotFound as e:
             pass
->>>>>>> 6ea4d51a
 
     @rpc_utils.expose('fs.purge')
     def fs_purge(self):
