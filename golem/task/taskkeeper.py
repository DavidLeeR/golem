import logging
import math
import pickle
import random
import time

<<<<<<< HEAD
import typing
=======
from typing import Optional

>>>>>>> 9fdacb7d
from semantic_version import Version

from golem.core.common import HandleKeyError, get_timestamp_utc
from golem.core.variables import APP_VERSION
from golem.environments.environment import SupportStatus, UnsupportReason
from .taskbase import TaskHeader, ComputeTaskDef

logger = logging.getLogger('golem.task.taskkeeper')


def compute_subtask_value(price, computation_time):
    value = int(math.ceil(price * computation_time / 3600))
    return value


class CompTaskInfo(object):
    def __init__(self, header: TaskHeader, price: int):
        self.header = header
        self.price = price
        self.requests = 1
        self.subtasks = {}

    def __repr__(self):
        return "<CompTaskInfo(%r, %r) reqs: %r>" % (
            self.header,
            self.price,
            self.requests
        )


class CompSubtaskInfo(object):
    def __init__(self, subtask_id):
        self.subtask_id = subtask_id


def log_key_error(*args, **_):
    if isinstance(args[1], ComputeTaskDef):
        task_id = args[1].task_id
    else:
        task_id = args[1]
    logger.warning("This is not my task {}".format(task_id))
    return None


class CompTaskKeeper(object):
    """Keeps information about subtasks that should be computed by this node.
    """

    handle_key_error = HandleKeyError(log_key_error)

    def __init__(self, tasks_path, persist=True):
        """ Create new instance of compuatational task's definition's keeper

        tasks_path: pathlib.Path to tasks directory
        """
        # information about tasks that this node wants to compute
        self.active_tasks = {}  # type: typing.Dict[str, CompTaskInfo]
        self.subtask_to_task = {}  # maps subtasks id to tasks id
        self.dump_path = tasks_path / "comp_task_keeper.pickle"
        self.persist = persist
        self.restore()

    def dump(self):
        if not self.persist:
            return
        logger.debug('COMPTASK DUMP: %s', self.dump_path)
        with self.dump_path.open('wb') as f:
            dump_data = self.active_tasks, self.subtask_to_task
            from pprint import pformat
            for task in list(self.active_tasks.values()):
                logger.debug('dump_data: %s', pformat(task))
            pickle.dump(dump_data, f)

    def restore(self):
        if not self.persist:
            return
        logger.debug('COMPTASK RESTORE: %s', self.dump_path)
        if not self.dump_path.exists():
            logger.debug('No previous comptask dump found.')
            return
        with self.dump_path.open('rb') as f:
            try:
                active_tasks, subtask_to_task = pickle.load(f)
            except (pickle.UnpicklingError, EOFError):
                logger.exception(
                    'Problem restoring dumpfile: %s',
                    self.dump_path
                )
                return
        self.active_tasks.update(active_tasks)
        self.subtask_to_task.update(subtask_to_task)

    def add_request(self, theader: TaskHeader, price: int):
        logger.debug('CT.add_request()')
        if not isinstance(price, int):
            raise TypeError(
                "Incorrect 'price' type: {}."
                " Should be int or long".format(type(price))
            )
        if price < 0:
            raise ValueError("Price should be greater or equal zero")
        task_id = theader.task_id
        if task_id in self.active_tasks:
            self.active_tasks[task_id].requests += 1
        else:
            self.active_tasks[task_id] = CompTaskInfo(theader, price)
        self.dump()

    @handle_key_error
    def get_subtask_ttl(self, task_id):
        return self.active_tasks[task_id].header.subtask_timeout

    @handle_key_error
    def get_task_env(self, task_id):
        return self.active_tasks[task_id].header.environment

    @handle_key_error
    def receive_subtask(self, comp_task_def):
        logger.debug('CT.receive_subtask()')
        task = self.active_tasks[comp_task_def.task_id]
        if not task.requests > 0:
            return
        if comp_task_def.subtask_id in task.subtasks:
            return
        task.requests -= 1
        task.subtasks[comp_task_def.subtask_id] = comp_task_def
        self.subtask_to_task[comp_task_def.subtask_id] = comp_task_def.task_id
        self.dump()
        return True

    def get_task_id_for_subtask(self, subtask_id):
        return self.subtask_to_task.get(subtask_id)

    @handle_key_error
    def get_node_for_task_id(self, task_id):
        return self.active_tasks[task_id].header.task_owner_key_id

    @handle_key_error
    def get_value(self, task_id, computing_time):
        price = self.active_tasks[task_id].price

        if not isinstance(price, int):
            raise TypeError(
                "Incorrect 'price' type: {}."
                " Should be int or long".format(type(price))
            )
        return compute_subtask_value(price, computing_time)

    @handle_key_error
    def request_failure(self, task_id):
        logger.debug('CT.request_failure(%r)', task_id)
        self.active_tasks[task_id].requests -= 1
        self.dump()


class TaskHeaderKeeper(object):
    """Keeps information about tasks living in Golem Network. Node may
       choose one of those task to compute or will pass information
       to other nodes.
       Provider uses Taskkeeper to find tasks for itself
    """

    def __init__(
            self,
            environments_manager,
            min_price=0.0,
            app_version=APP_VERSION,
            remove_task_timeout=180,
            verification_timeout=3600):
        # all computing tasks that this node knows about
        self.task_headers = {}
        # ids of tasks that this node may try to compute
        self.supported_tasks = []
        # results of tasks' support checks
        self.support_status = {}
        # tasks that were removed from network recently, so they won't
        # be added again to task_headers
        self.removed_tasks = {}

        self.min_price = min_price
        self.app_version = app_version
        self.verification_timeout = verification_timeout
        self.removed_task_timeout = remove_task_timeout
        self.environments_manager = environments_manager

    def check_support(self, th_dict_repr) -> SupportStatus:
        """Checks if task described with given task header dict
           representation may be computed by this node. This node must
           support proper environment, be allowed to make computation
           cheaper than with max price declared in task and have proper
           application version.
        :param dict th_dict_repr: task header dictionary representation
        :return SupportStatus: ok() if this node may compute a task
        """
        supported = self.check_environment(th_dict_repr)
        supported = supported.join(self.check_price(th_dict_repr))
        supported = supported.join(self.check_version(th_dict_repr))
        if not supported.is_ok():
            logger.info("Unsupported task %s, reason: %r",
                        th_dict_repr.get("task_id"), supported.desc)
        return supported

    @staticmethod
    def is_correct(th_dict_repr):
        """Checks if task header dict representation has correctly
           defined parameters
         :param dict th_dict_repr: task header dictionary representation
         :return (bool, error): First element is True if task is properly
                                defined (the second element is then None).
         Otheriwse first element is False and the second is the string
         describing wrong element
        """
        if not isinstance(th_dict_repr['deadline'], (int, float)):
            return False, "Deadline is not a timestamp"
        if th_dict_repr['deadline'] < get_timestamp_utc():
            return False, "Deadline already passed"
        if not isinstance(th_dict_repr['subtask_timeout'], int):
            return False, "Subtask timeout is not a number"
        if th_dict_repr['subtask_timeout'] < 0:
            return False, "Subtask timeout is less than 0"
        return True, None

    def check_environment(self, th_dict_repr) -> SupportStatus:
        """Checks if this node supports environment necessary to compute task
           described with task header.
        :param dict th_dict_repr: task header dictionary representation
        :return SupportStatus: ok() if this node support environment for this
                               task, err() otherwise
        """
        env = th_dict_repr.get("environment")
        status = SupportStatus.ok()
        if not self.environments_manager.accept_tasks(env):
            status = SupportStatus.err(
                {UnsupportReason.ENVIRONMENT_NOT_ACCEPTING_TASKS: env})
        return self.environments_manager.get_support_status(env).join(status)

    def check_price(self, th_dict_repr) -> SupportStatus:
        """Check if this node offers prices that isn't greater than maximum
           price described in task header.
        :param dict th_dict_repr: task header dictionary representation
        :return SupportStatus: err() if price offered by this node is higher
                               than maximum price for this task,
                               ok() otherwise.
        """
        if "max_price" in th_dict_repr \
                and th_dict_repr["max_price"] >= self.min_price:
            return SupportStatus.ok()
        return SupportStatus.err(
            {UnsupportReason.MAX_PRICE: th_dict_repr.get("max_price")})

    def check_version(self, th_dict_repr) -> SupportStatus:
        """Check if this node has a version that isn't less than minimum
           version described in task header.
        :param dict th_dict_repr: task header dictionary representation
        :return SupportStatus: err() if node's version is lower than minimum
                               version for this task, False otherwise.
        """
        min_v = th_dict_repr.get("min_version")

        ok = False
        try:
            ok = self.check_version_compatibility(min_v)
        except ValueError:
            logger.error(
                "Wrong app version - app version %r, required version %r",
                self.app_version,
                min_v
            )
        if ok:
            return SupportStatus.ok()
        return SupportStatus.err({UnsupportReason.APP_VERSION: min_v})

    def check_version_compatibility(self, remote):
        """For local a1.b1.c1 and remote a2.b2.c2, check if "a1.b1" == "a2.b2"
           and c1 >= c2
        :param remote: remote version string
        :return: whether the local version is compatible with remote version
        """
        remote = Version(remote)
        local = Version(self.app_version, partial=True)
        local_patch = local.patch
        local.patch = None
        return local == remote and local_patch >= remote.patch

    def get_support_status(self, task_id) -> Optional[SupportStatus]:
        """Return SupportStatus stating if and why the task is supported or not.
        :param task_id: id of the task
        :return SupportStatus|None: the support status
                                    or None when task_id is unknown
        """
        return self.support_status.get(task_id)

    def get_all_tasks(self):
        """ Return all known tasks
        :return list: list of all known tasks
        """
        return list(self.task_headers.values())

    def change_config(self, config_desc):
        """Change config options, ie. minimal price that this node may offer
           for computation. If a minimal price didn't change it won't do
           anything. If it has changed it will try again to check which
           tasks are supported.
        :param ClientConfigDescriptor config_desc: new config descriptor
        """
        if config_desc.min_price == self.min_price:
            return
        self.min_price = config_desc.min_price
        self.supported_tasks = []
        for id_, th in self.task_headers.items():
            supported = self.check_support(th.__dict__)
            self.support_status[id_] = supported
            if supported:
                self.supported_tasks.append(id_)

    def add_task_header(self, th_dict_repr):
        """This function will try to add to or update a task header
           in a list of known headers. The header will be added / updated
           only if it hasn't been removed recently. If it's new and supported
           its id will be put in supported task list.
        :param dict th_dict_repr: task dictionary representation
        :return bool: True if task header was well formatted and
                      no error occurs, False otherwise
        """
        try:
            id_ = th_dict_repr["task_id"]
            update = id_ in list(self.task_headers.keys())
            is_correct, err = self.is_correct(th_dict_repr)
            if not is_correct:
                raise TypeError(err)

            if id_ not in list(self.removed_tasks.keys()):  # not recent
                self.task_headers[id_] = TaskHeader.from_dict(th_dict_repr)
                support = self.check_support(th_dict_repr)
                self.support_status[id_] = support

                if update:
                    if not support and id_ in self.supported_tasks:
                        self.supported_tasks.remove(id_)
                elif support:
                    logger.info(
                        "Adding task %r support=%r",
                        id_,
                        support
                    )
                    self.supported_tasks.append(id_)

            return True
        except (KeyError, TypeError) as err:
            logger.warning("Wrong task header received {}".format(err))
            return False

    def remove_task_header(self, task_id):
        """ Removes task with given id from a list of known task headers.
        """
        if task_id in self.task_headers:
            del self.task_headers[task_id]
        if task_id in self.supported_tasks:
            self.supported_tasks.remove(task_id)
        if task_id in self.support_status:
            del self.support_status[task_id]
        self.removed_tasks[task_id] = time.time()

    def get_task(self) -> TaskHeader:
        """ Returns random task from supported tasks that may be computed
        :return TaskHeader|None: returns either None if there are no tasks
                                 that this node may want to compute
        """
        if self.supported_tasks:
            tn = random.randrange(0, len(self.supported_tasks))
            task_id = self.supported_tasks[tn]
            return self.task_headers[task_id]

    def remove_old_tasks(self):
        for t in list(self.task_headers.values()):
            cur_time = get_timestamp_utc()
            if cur_time > t.deadline:
                logger.warning("Task {} dies".format(t.task_id))
                self.remove_task_header(t.task_id)

        for task_id, remove_time in list(self.removed_tasks.items()):
            cur_time = time.time()
            if cur_time - remove_time > self.removed_task_timeout:
                del self.removed_tasks[task_id]

    def request_failure(self, task_id):
        self.remove_task_header(task_id)<|MERGE_RESOLUTION|>--- conflicted
+++ resolved
@@ -4,12 +4,8 @@
 import random
 import time
 
-<<<<<<< HEAD
+from typing import Optional
 import typing
-=======
-from typing import Optional
-
->>>>>>> 9fdacb7d
 from semantic_version import Version
 
 from golem.core.common import HandleKeyError, get_timestamp_utc
