import unittest
from os import makedirs, path, remove

from mock import Mock

from apps.core.task.coretaskstate import TaskState
from apps.rendering.task.framerenderingtask import get_task_border, FrameRendererOptions
from apps.rendering.task.renderingtask import RenderingTask
from apps.rendering.task.renderingtaskstate import (AdvanceRenderingVerificationOptions, RenderingTaskDefinition)

from golem.resource.dirmanager import DirManager, get_tmp_path
from golem.task.taskstate import SubtaskStatus
from golem.tools.testdirfixture import TestDirFixture


class TestRenderingTask(TestDirFixture):
    def _init_task(self):
        files = self.additional_dir_content([3])
        task = RenderingTask("ABC", "xyz", "10.10.10.10", 1023, "keyid",
                             "DEFAULT", 3600, 600, files[0], set(), self.path,
                             files[1], 100, 800, 600, files[2], files[2],
                             ".png", self.path, 1024, 1000)
        dm = DirManager(self.path)
        task.initialize(dm)
        return task

    def test_paths(self):
        rt = self._init_task()
        res1 = path.join(self.path, "dir1", "dir2", "name1")
        res2 = path.join(self.path, "dir1", "dir2", "name2")
        rt.task_resources = [res1, res2]
        assert rt._get_working_directory() == "../.."

    def test_box_start(self):
        rt = self._init_task()
        rt.verification_options = AdvanceRenderingVerificationOptions()
        rt.verification_options.box_size = (5, 5)
        sizes = [(24, 12, 44, 20), (0, 0, 800, 600), (10, 150, 12, 152)]
        for size in sizes:
            for i in range(20):
                x, y = rt._get_box_start(*size)
                assert size[0] <= x <= size[2]
                assert size[1] <= y <= size[3]

    def test_remove_from_preview(self):
        rt = self._init_task()
        rt.subtasks_given["xxyyzz"] = {"start_task": 2, "end_task": 2}
        tmp_dir = get_tmp_path(rt.header.task_id, rt.root_path)
        makedirs(tmp_dir)
        img = rt._open_preview()
        for i in range(int(round(rt.res_x * rt.scale_factor))):
            for j in range(int(round(rt.res_y * rt.scale_factor))):
                img.putpixel((i, j), (1, 255, 255))
        img.save(rt.preview_file_path, "BMP")
        img.close()
        rt._remove_from_preview("xxyyzz")
        img = rt._open_preview()
        assert img.getpixel((0, 0)) == (1, 255, 255)
        assert img.getpixel((0, 2)) == (0, 0, 0)
        assert img.getpixel((200, 3)) == (0, 0, 0)
        assert img.getpixel((199, 4)) == (1, 255, 255)
        assert img.getpixel((100, 16)) == (1, 255, 255)
        img.close()

    def test_update_task_state(self):
        task = self._init_task()
        state = TaskState()
        task.update_task_state(state)
        assert state.extra_data.get("result_preview") is None
        task.preview_task_file_path = "preview_task_file"
        task.preview_file_path = "preview_file"
        task.update_task_state(state)
        assert state.extra_data["result_preview"] == "preview_task_file"
        task.num_tasks_received = task.total_tasks
        task.update_task_state(state)
        assert state.extra_data["result_preview"] == "preview_file"
        task.preview_file_path = None
        task.update_task_state(state)
        assert state.extra_data["result_preview"] == "preview_file"

<<<<<<< HEAD
    def test_has_next_subtask(self):
        rt = self._init_task()
        assert rt.has_next_subtask()

        rt.last_task = rt.total_tasks
        assert not rt.has_next_subtask()

        rt.subtasks_given['task_id'] = dict(status=SubtaskStatus.failure)
        assert rt.has_next_subtask()
=======
    def test_mode_and_ext_in_open_preview(self):
        task = self._init_task()
        preview = task._open_preview()
        assert path.isfile(task.preview_file_path)
        assert preview.mode == "RGB"
        assert preview.size == (267, 200)
        preview.close()

        preview = task._open_preview("RGBA")
        assert preview.mode == "RGB"
        assert preview.size == (267, 200)
        preview.close()
        remove(task.preview_file_path)
        preview = task._open_preview("RGBA", "PNG")
        assert preview.mode == "RGBA"
        assert preview.size == (267, 200)
        preview.close()
>>>>>>> da556700


class TestGetTaskBorder(unittest.TestCase):

    def test(self):
        subtask = Mock()
        subtask.extra_data = {'start_task': 0, 'end_task': 1}
        definition = RenderingTaskDefinition()
        definition.resolution = [300, 200]
        definition.options = FrameRendererOptions()
        border = get_task_border(subtask, definition, 1)
        assert len(border) == 1400

        definition.options.use_frames = True
        definition.options.frames = range(100)
        border = get_task_border(subtask, definition, 1)
        assert not border

        subtask.extra_data = {'start_task': 0, 'end_task': 1000}
        border = get_task_border(subtask, definition, 1000)
        assert len(border) == 640<|MERGE_RESOLUTION|>--- conflicted
+++ resolved
@@ -78,7 +78,6 @@
         task.update_task_state(state)
         assert state.extra_data["result_preview"] == "preview_file"
 
-<<<<<<< HEAD
     def test_has_next_subtask(self):
         rt = self._init_task()
         assert rt.has_next_subtask()
@@ -88,7 +87,7 @@
 
         rt.subtasks_given['task_id'] = dict(status=SubtaskStatus.failure)
         assert rt.has_next_subtask()
-=======
+
     def test_mode_and_ext_in_open_preview(self):
         task = self._init_task()
         preview = task._open_preview()
@@ -106,7 +105,6 @@
         assert preview.mode == "RGBA"
         assert preview.size == (267, 200)
         preview.close()
->>>>>>> da556700
 
 
 class TestGetTaskBorder(unittest.TestCase):
