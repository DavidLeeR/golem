--- conflicted
+++ resolved
@@ -96,11 +96,7 @@
             frames=subtask_info['frames'],
             output_format=subtask_info['output_format'],
             basefilename='crop',
-<<<<<<< HEAD
-            script_filepath='/golem/scripts_verifier/runner.py',
-=======
             entrypoint="python3 /golem/scripts_verifier/runner.py",
->>>>>>> 7ddc7ddf
         )
 
         self.docker_task = self.docker_task_cls(
