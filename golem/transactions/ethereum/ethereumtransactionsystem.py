from datetime import datetime
import logging
<<<<<<< HEAD
from typing import List, Optional
=======
import time
from typing import List
>>>>>>> 711bb19a

from ethereum.utils import privtoaddr, denoms
from eth_utils import encode_hex, is_address
import requests

from golem_sci import new_sci, chains
from golem_sci.gntconverter import GNTConverter
from golem.ethereum.node import NodeProcess
from golem.ethereum.paymentprocessor import PaymentProcessor
from golem.transactions.ethereum.ethereumincomeskeeper \
    import EthereumIncomesKeeper
from golem.transactions.ethereum.exceptions import NotEnoughFunds
from golem.transactions.transactionsystem import TransactionSystem

log = logging.getLogger('golem.pay')

DONATE_URL_TEMPLATE = "http://188.165.227.180:4000/donate/{}"


def tETH_faucet_donate(addr: str):
    request = DONATE_URL_TEMPLATE.format(addr)
    resp = requests.get(request)
    if resp.status_code != 200:
        log.error("tETH Faucet error code %r", resp.status_code)
        return False
    response = resp.json()
    if response['paydate'] == 0:
        log.warning("tETH Faucet warning %r", response['message'])
        return False
    # The paydate is not actually very reliable, usually some day in the past.
    paydate = datetime.fromtimestamp(response['paydate'])
    amount = int(response['amount']) / denoms.ether
    log.info("Faucet: %.6f ETH on %r", amount, paydate)
    return True


class EthereumTransactionSystem(TransactionSystem):
    """ Transaction system connected with Ethereum """

    def __init__(self, datadir, node_priv_key, mainnet=False, start_geth=False,  # noqa pylint: disable=too-many-arguments
                 start_port=None, address=None):
        """ Create new transaction system instance for node with given id
        :param node_priv_key str: node's private key for Ethereum account(32b)
        """

        try:
            eth_addr = encode_hex(privtoaddr(node_priv_key))
        except AssertionError:
            raise ValueError("not a valid private key")
        log.info("Node Ethereum address: %s", eth_addr)

        self._node = NodeProcess(datadir, mainnet, start_geth, address)
        self._node.start(start_port)
        self._sci = new_sci(
            self._node.web3,
            eth_addr,
            lambda tx: tx.sign(node_priv_key),
            chains.MAINNET if mainnet else chains.RINKEBY,
        )
        self._gnt_converter = GNTConverter(self._sci)
        self._faucet = not mainnet
        self.payment_processor = PaymentProcessor(self._sci)

        super().__init__(
            incomes_keeper=EthereumIncomesKeeper(self._sci),
        )

        self._eth_balance: int = 0
        self._gnt_balance: int = 0
        self._gntb_balance: int = 0
        self._last_eth_update = None
        self._last_gnt_update = None

    def stop(self):
        super().stop()
        self.payment_processor.sendout(0)
        self.incomes_keeper.stop()
        self._sci.stop()
        self._node.stop()

    def sync(self) -> None:
        log.info("Synchronizing balances")
        self._sci.wait_until_synchronized()
        while True:
            self._refresh_balances()
            if self._balance_known():
                log.info("Balances synchronized")
                return
            log.info("Waiting for initial GNT/ETH balances...")
            time.sleep(1)

    def add_payment_info(self, *args, **kwargs):
        payment = super().add_payment_info(*args, **kwargs)
        self.payment_processor.add(payment)
        return payment

    def get_payment_address(self):
        """ Human readable Ethereum address for incoming payments."""
        return self._sci.get_eth_address()

    def get_balance(self):
        if not self._balance_known():
            return None, None, None, None, None
        gnt_total = self._gnt_balance + self._gntb_balance
        gnt_av = gnt_total - self.payment_processor.reserved_gntb
        return gnt_total, gnt_av, self._eth_balance, \
            self._last_gnt_update, self._last_eth_update

    def eth_for_batch_payment(self, num_payments: int) -> int:
        return self.payment_processor.get_gas_cost_per_payment() * num_payments

    def eth_base_for_batch_payment(self):
        return self.payment_processor.ETH_BATCH_PAYMENT_BASE

    def get_withdraw_gas_cost(self, amount: int, currency: str) -> int:
        gas_price = self._sci.get_current_gas_price()
        if currency == 'ETH':
            return 21000 * gas_price
        if currency == 'GNT':
            total_gnt = self._gnt_balance + self._gntb_balance
            gnt = self._sci.get_gnt_balance(self._sci.get_eth_address())
            gntb = total_gnt - gnt
            if gnt >= amount:
                return self._sci.GAS_GNT_TRANSFER * gas_price
            if gntb >= amount:
                return self._sci.GAS_WITHDRAW * gas_price
            return (self._sci.GAS_GNT_TRANSFER + self._sci.GAS_WITHDRAW) \
                * gas_price
        raise ValueError('Unknown currency {}'.format(currency))

    def withdraw(
            self,
            amount: int,
            destination: str,
            currency: str,
            lock: int = 0) -> List[str]:
        if not is_address(destination):
            raise ValueError("{} is not valid ETH address".format(destination))

        pp = self.payment_processor
        if currency == 'ETH':
            eth = self._eth_balance - pp.reserved_eth
            if amount > eth - lock:
                raise NotEnoughFunds(amount, eth - lock, currency)
            log.info(
                "Withdrawing %f ETH to %s",
                amount / denoms.ether,
                destination,
            )
            return [self._sci.transfer_eth(destination, amount)]

        if currency == 'GNT':
            total_gnt = self._gnt_balance + self._gntb_balance
            if amount > total_gnt - lock:
                raise NotEnoughFunds(amount, total_gnt - lock, currency)
            gnt = self._sci.get_gnt_balance(self._sci.get_eth_address())
            gntb = total_gnt - gnt

            if gnt >= amount:
                log.info(
                    "Withdrawing %f GNT to %s",
                    amount / denoms.ether,
                    destination,
                )
                return [self._sci.transfer_gnt(destination, amount)]

            if gntb >= amount:
                log.info(
                    "Withdrawing %f GNTB to %s",
                    amount / denoms.ether,
                    destination,
                )
                return [self._sci.convert_gntb_to_gnt(destination, amount)]

            log.info(
                "Withdrawing %f GNT and %f GNTB to %s",
                gnt / denoms.ether,
                (amount - gnt) / denoms.ether,
                destination,
            )
            res = []
            res.append(self._sci.transfer_gnt(destination, gnt))
            amount -= gnt
            res.append(self._sci.convert_gntb_to_gnt(destination, amount))
            return res

        raise ValueError('Unknown currency {}'.format(currency))

<<<<<<< HEAD
    def concent_balance(self) -> int:
        return self._sci.get_deposit_value(
            account_address=self._sci.get_eth_address(),
        )

    def concent_deposit(
            self, required: int, expected: int, reserved: int) -> Optional[str]:
        current = self.concent_balance()
        if current >= required:
            return None
        required -= current
        expected -= current
        gntb_balance = self._sci.get_gntb_balance(self._sci.get_eth_address())
        gntb_balance -= reserved
        gntb_balance -= self.payment_processor.reserved_gntb
        if gntb_balance < required:
            raise NotEnoughFunds(required, gntb_balance, 'GNTB')
        max_possible_amount = min(expected, gntb_balance)
        return self._sci.deposit_payment(max_possible_amount)  # tx_hash

=======
    def _get_ether_from_faucet(self) -> None:
        if not self._faucet or not self._balance_known():
            return
        if self._eth_balance < 0.01 * denoms.ether:
            log.info("Requesting tETH from faucet")
            tETH_faucet_donate(self._sci.get_eth_address())

    def _get_gnt_from_faucet(self) -> None:
        if not self._faucet or not self._balance_known():
            return
        if self._eth_balance < 0.001 * denoms.ether:
            return
        if self._gnt_balance + self._gntb_balance < 100 * denoms.ether:
            log.info("Requesting GNT from faucet")
            self._sci.request_gnt_from_faucet()

    def _balance_known(self) -> bool:
        return self._last_eth_update is not None and \
            self._last_gnt_update is not None

    def _refresh_balances(self) -> None:
        addr = self._sci.get_eth_address()

        eth_balance = self._sci.get_eth_balance(addr)
        if eth_balance is not None:
            self._eth_balance = eth_balance
            self._last_eth_update = time.mktime(datetime.today().timetuple())
        else:
            log.warning("Failed to retrieve ETH balance")

        gnt_balance = self._sci.get_gnt_balance(addr)
        if gnt_balance is not None:
            self._gnt_balance = \
                gnt_balance + self._gnt_converter.get_gate_balance()
        else:
            log.warning("Failed to retrieve GNT balance")

        gntb_balance = self._sci.get_gntb_balance(addr)
        if gntb_balance is not None:
            self._gntb_balance = gntb_balance
            # Update the last update time if both GNT and GNTB were updated
            if gnt_balance is not None:
                self._last_gnt_update = \
                    time.mktime(datetime.today().timetuple())
        else:
            log.warning("Failed to retrieve GNTB balance")

    def _run(self) -> None:
        self._refresh_balances()
        self._get_ether_from_faucet()
        self._get_gnt_from_faucet()

        if self._balance_known() and not self._gnt_converter.is_converting():
            if self._gnt_balance > 0 and self._eth_balance > 0:
                log.info(
                    "Converting %f GNT to GNTB",
                    self._gnt_balance / denoms.ether,
                )
                self._gnt_converter.convert(self._gnt_balance)

        self.payment_processor.run()

>>>>>>> 711bb19a
<|MERGE_RESOLUTION|>--- conflicted
+++ resolved
@@ -1,281 +1,273 @@
-from datetime import datetime
-import logging
-<<<<<<< HEAD
-from typing import List, Optional
-=======
-import time
-from typing import List
->>>>>>> 711bb19a
-
-from ethereum.utils import privtoaddr, denoms
-from eth_utils import encode_hex, is_address
-import requests
-
-from golem_sci import new_sci, chains
-from golem_sci.gntconverter import GNTConverter
-from golem.ethereum.node import NodeProcess
-from golem.ethereum.paymentprocessor import PaymentProcessor
-from golem.transactions.ethereum.ethereumincomeskeeper \
-    import EthereumIncomesKeeper
-from golem.transactions.ethereum.exceptions import NotEnoughFunds
-from golem.transactions.transactionsystem import TransactionSystem
-
-log = logging.getLogger('golem.pay')
-
-DONATE_URL_TEMPLATE = "http://188.165.227.180:4000/donate/{}"
-
-
-def tETH_faucet_donate(addr: str):
-    request = DONATE_URL_TEMPLATE.format(addr)
-    resp = requests.get(request)
-    if resp.status_code != 200:
-        log.error("tETH Faucet error code %r", resp.status_code)
-        return False
-    response = resp.json()
-    if response['paydate'] == 0:
-        log.warning("tETH Faucet warning %r", response['message'])
-        return False
-    # The paydate is not actually very reliable, usually some day in the past.
-    paydate = datetime.fromtimestamp(response['paydate'])
-    amount = int(response['amount']) / denoms.ether
-    log.info("Faucet: %.6f ETH on %r", amount, paydate)
-    return True
-
-
-class EthereumTransactionSystem(TransactionSystem):
-    """ Transaction system connected with Ethereum """
-
-    def __init__(self, datadir, node_priv_key, mainnet=False, start_geth=False,  # noqa pylint: disable=too-many-arguments
-                 start_port=None, address=None):
-        """ Create new transaction system instance for node with given id
-        :param node_priv_key str: node's private key for Ethereum account(32b)
-        """
-
-        try:
-            eth_addr = encode_hex(privtoaddr(node_priv_key))
-        except AssertionError:
-            raise ValueError("not a valid private key")
-        log.info("Node Ethereum address: %s", eth_addr)
-
-        self._node = NodeProcess(datadir, mainnet, start_geth, address)
-        self._node.start(start_port)
-        self._sci = new_sci(
-            self._node.web3,
-            eth_addr,
-            lambda tx: tx.sign(node_priv_key),
-            chains.MAINNET if mainnet else chains.RINKEBY,
-        )
-        self._gnt_converter = GNTConverter(self._sci)
-        self._faucet = not mainnet
-        self.payment_processor = PaymentProcessor(self._sci)
-
-        super().__init__(
-            incomes_keeper=EthereumIncomesKeeper(self._sci),
-        )
-
-        self._eth_balance: int = 0
-        self._gnt_balance: int = 0
-        self._gntb_balance: int = 0
-        self._last_eth_update = None
-        self._last_gnt_update = None
-
-    def stop(self):
-        super().stop()
-        self.payment_processor.sendout(0)
-        self.incomes_keeper.stop()
-        self._sci.stop()
-        self._node.stop()
-
-    def sync(self) -> None:
-        log.info("Synchronizing balances")
-        self._sci.wait_until_synchronized()
-        while True:
-            self._refresh_balances()
-            if self._balance_known():
-                log.info("Balances synchronized")
-                return
-            log.info("Waiting for initial GNT/ETH balances...")
-            time.sleep(1)
-
-    def add_payment_info(self, *args, **kwargs):
-        payment = super().add_payment_info(*args, **kwargs)
-        self.payment_processor.add(payment)
-        return payment
-
-    def get_payment_address(self):
-        """ Human readable Ethereum address for incoming payments."""
-        return self._sci.get_eth_address()
-
-    def get_balance(self):
-        if not self._balance_known():
-            return None, None, None, None, None
-        gnt_total = self._gnt_balance + self._gntb_balance
-        gnt_av = gnt_total - self.payment_processor.reserved_gntb
-        return gnt_total, gnt_av, self._eth_balance, \
-            self._last_gnt_update, self._last_eth_update
-
-    def eth_for_batch_payment(self, num_payments: int) -> int:
-        return self.payment_processor.get_gas_cost_per_payment() * num_payments
-
-    def eth_base_for_batch_payment(self):
-        return self.payment_processor.ETH_BATCH_PAYMENT_BASE
-
-    def get_withdraw_gas_cost(self, amount: int, currency: str) -> int:
-        gas_price = self._sci.get_current_gas_price()
-        if currency == 'ETH':
-            return 21000 * gas_price
-        if currency == 'GNT':
-            total_gnt = self._gnt_balance + self._gntb_balance
-            gnt = self._sci.get_gnt_balance(self._sci.get_eth_address())
-            gntb = total_gnt - gnt
-            if gnt >= amount:
-                return self._sci.GAS_GNT_TRANSFER * gas_price
-            if gntb >= amount:
-                return self._sci.GAS_WITHDRAW * gas_price
-            return (self._sci.GAS_GNT_TRANSFER + self._sci.GAS_WITHDRAW) \
-                * gas_price
-        raise ValueError('Unknown currency {}'.format(currency))
-
-    def withdraw(
-            self,
-            amount: int,
-            destination: str,
-            currency: str,
-            lock: int = 0) -> List[str]:
-        if not is_address(destination):
-            raise ValueError("{} is not valid ETH address".format(destination))
-
-        pp = self.payment_processor
-        if currency == 'ETH':
-            eth = self._eth_balance - pp.reserved_eth
-            if amount > eth - lock:
-                raise NotEnoughFunds(amount, eth - lock, currency)
-            log.info(
-                "Withdrawing %f ETH to %s",
-                amount / denoms.ether,
-                destination,
-            )
-            return [self._sci.transfer_eth(destination, amount)]
-
-        if currency == 'GNT':
-            total_gnt = self._gnt_balance + self._gntb_balance
-            if amount > total_gnt - lock:
-                raise NotEnoughFunds(amount, total_gnt - lock, currency)
-            gnt = self._sci.get_gnt_balance(self._sci.get_eth_address())
-            gntb = total_gnt - gnt
-
-            if gnt >= amount:
-                log.info(
-                    "Withdrawing %f GNT to %s",
-                    amount / denoms.ether,
-                    destination,
-                )
-                return [self._sci.transfer_gnt(destination, amount)]
-
-            if gntb >= amount:
-                log.info(
-                    "Withdrawing %f GNTB to %s",
-                    amount / denoms.ether,
-                    destination,
-                )
-                return [self._sci.convert_gntb_to_gnt(destination, amount)]
-
-            log.info(
-                "Withdrawing %f GNT and %f GNTB to %s",
-                gnt / denoms.ether,
-                (amount - gnt) / denoms.ether,
-                destination,
-            )
-            res = []
-            res.append(self._sci.transfer_gnt(destination, gnt))
-            amount -= gnt
-            res.append(self._sci.convert_gntb_to_gnt(destination, amount))
-            return res
-
-        raise ValueError('Unknown currency {}'.format(currency))
-
-<<<<<<< HEAD
-    def concent_balance(self) -> int:
-        return self._sci.get_deposit_value(
-            account_address=self._sci.get_eth_address(),
-        )
-
-    def concent_deposit(
-            self, required: int, expected: int, reserved: int) -> Optional[str]:
-        current = self.concent_balance()
-        if current >= required:
-            return None
-        required -= current
-        expected -= current
-        gntb_balance = self._sci.get_gntb_balance(self._sci.get_eth_address())
-        gntb_balance -= reserved
-        gntb_balance -= self.payment_processor.reserved_gntb
-        if gntb_balance < required:
-            raise NotEnoughFunds(required, gntb_balance, 'GNTB')
-        max_possible_amount = min(expected, gntb_balance)
-        return self._sci.deposit_payment(max_possible_amount)  # tx_hash
-
-=======
-    def _get_ether_from_faucet(self) -> None:
-        if not self._faucet or not self._balance_known():
-            return
-        if self._eth_balance < 0.01 * denoms.ether:
-            log.info("Requesting tETH from faucet")
-            tETH_faucet_donate(self._sci.get_eth_address())
-
-    def _get_gnt_from_faucet(self) -> None:
-        if not self._faucet or not self._balance_known():
-            return
-        if self._eth_balance < 0.001 * denoms.ether:
-            return
-        if self._gnt_balance + self._gntb_balance < 100 * denoms.ether:
-            log.info("Requesting GNT from faucet")
-            self._sci.request_gnt_from_faucet()
-
-    def _balance_known(self) -> bool:
-        return self._last_eth_update is not None and \
-            self._last_gnt_update is not None
-
-    def _refresh_balances(self) -> None:
-        addr = self._sci.get_eth_address()
-
-        eth_balance = self._sci.get_eth_balance(addr)
-        if eth_balance is not None:
-            self._eth_balance = eth_balance
-            self._last_eth_update = time.mktime(datetime.today().timetuple())
-        else:
-            log.warning("Failed to retrieve ETH balance")
-
-        gnt_balance = self._sci.get_gnt_balance(addr)
-        if gnt_balance is not None:
-            self._gnt_balance = \
-                gnt_balance + self._gnt_converter.get_gate_balance()
-        else:
-            log.warning("Failed to retrieve GNT balance")
-
-        gntb_balance = self._sci.get_gntb_balance(addr)
-        if gntb_balance is not None:
-            self._gntb_balance = gntb_balance
-            # Update the last update time if both GNT and GNTB were updated
-            if gnt_balance is not None:
-                self._last_gnt_update = \
-                    time.mktime(datetime.today().timetuple())
-        else:
-            log.warning("Failed to retrieve GNTB balance")
-
-    def _run(self) -> None:
-        self._refresh_balances()
-        self._get_ether_from_faucet()
-        self._get_gnt_from_faucet()
-
-        if self._balance_known() and not self._gnt_converter.is_converting():
-            if self._gnt_balance > 0 and self._eth_balance > 0:
-                log.info(
-                    "Converting %f GNT to GNTB",
-                    self._gnt_balance / denoms.ether,
-                )
-                self._gnt_converter.convert(self._gnt_balance)
-
-        self.payment_processor.run()
-
->>>>>>> 711bb19a
+from datetime import datetime
+import logging
+import time
+from typing import List, Optional
+
+from ethereum.utils import privtoaddr, denoms
+from eth_utils import encode_hex, is_address
+import requests
+
+from golem_sci import new_sci, chains
+from golem_sci.gntconverter import GNTConverter
+from golem.ethereum.node import NodeProcess
+from golem.ethereum.paymentprocessor import PaymentProcessor
+from golem.transactions.ethereum.ethereumincomeskeeper \
+    import EthereumIncomesKeeper
+from golem.transactions.ethereum.exceptions import NotEnoughFunds
+from golem.transactions.transactionsystem import TransactionSystem
+
+log = logging.getLogger('golem.pay')
+
+DONATE_URL_TEMPLATE = "http://188.165.227.180:4000/donate/{}"
+
+
+def tETH_faucet_donate(addr: str):
+    request = DONATE_URL_TEMPLATE.format(addr)
+    resp = requests.get(request)
+    if resp.status_code != 200:
+        log.error("tETH Faucet error code %r", resp.status_code)
+        return False
+    response = resp.json()
+    if response['paydate'] == 0:
+        log.warning("tETH Faucet warning %r", response['message'])
+        return False
+    # The paydate is not actually very reliable, usually some day in the past.
+    paydate = datetime.fromtimestamp(response['paydate'])
+    amount = int(response['amount']) / denoms.ether
+    log.info("Faucet: %.6f ETH on %r", amount, paydate)
+    return True
+
+
+class EthereumTransactionSystem(TransactionSystem):
+    """ Transaction system connected with Ethereum """
+
+    def __init__(self, datadir, node_priv_key, mainnet=False, start_geth=False,  # noqa pylint: disable=too-many-arguments
+                 start_port=None, address=None):
+        """ Create new transaction system instance for node with given id
+        :param node_priv_key str: node's private key for Ethereum account(32b)
+        """
+
+        try:
+            eth_addr = encode_hex(privtoaddr(node_priv_key))
+        except AssertionError:
+            raise ValueError("not a valid private key")
+        log.info("Node Ethereum address: %s", eth_addr)
+
+        self._node = NodeProcess(datadir, mainnet, start_geth, address)
+        self._node.start(start_port)
+        self._sci = new_sci(
+            self._node.web3,
+            eth_addr,
+            lambda tx: tx.sign(node_priv_key),
+            chains.MAINNET if mainnet else chains.RINKEBY,
+        )
+        self._gnt_converter = GNTConverter(self._sci)
+        self._faucet = not mainnet
+        self.payment_processor = PaymentProcessor(self._sci)
+
+        super().__init__(
+            incomes_keeper=EthereumIncomesKeeper(self._sci),
+        )
+
+        self._eth_balance: int = 0
+        self._gnt_balance: int = 0
+        self._gntb_balance: int = 0
+        self._last_eth_update = None
+        self._last_gnt_update = None
+
+    def stop(self):
+        super().stop()
+        self.payment_processor.sendout(0)
+        self.incomes_keeper.stop()
+        self._sci.stop()
+        self._node.stop()
+
+    def sync(self) -> None:
+        log.info("Synchronizing balances")
+        self._sci.wait_until_synchronized()
+        while True:
+            self._refresh_balances()
+            if self._balance_known():
+                log.info("Balances synchronized")
+                return
+            log.info("Waiting for initial GNT/ETH balances...")
+            time.sleep(1)
+
+    def add_payment_info(self, *args, **kwargs):
+        payment = super().add_payment_info(*args, **kwargs)
+        self.payment_processor.add(payment)
+        return payment
+
+    def get_payment_address(self):
+        """ Human readable Ethereum address for incoming payments."""
+        return self._sci.get_eth_address()
+
+    def get_balance(self):
+        if not self._balance_known():
+            return None, None, None, None, None
+        gnt_total = self._gnt_balance + self._gntb_balance
+        gnt_av = gnt_total - self.payment_processor.reserved_gntb
+        return gnt_total, gnt_av, self._eth_balance, \
+            self._last_gnt_update, self._last_eth_update
+
+    def eth_for_batch_payment(self, num_payments: int) -> int:
+        return self.payment_processor.get_gas_cost_per_payment() * num_payments
+
+    def eth_base_for_batch_payment(self):
+        return self.payment_processor.ETH_BATCH_PAYMENT_BASE
+
+    def get_withdraw_gas_cost(self, amount: int, currency: str) -> int:
+        gas_price = self._sci.get_current_gas_price()
+        if currency == 'ETH':
+            return 21000 * gas_price
+        if currency == 'GNT':
+            total_gnt = self._gnt_balance + self._gntb_balance
+            gnt = self._sci.get_gnt_balance(self._sci.get_eth_address())
+            gntb = total_gnt - gnt
+            if gnt >= amount:
+                return self._sci.GAS_GNT_TRANSFER * gas_price
+            if gntb >= amount:
+                return self._sci.GAS_WITHDRAW * gas_price
+            return (self._sci.GAS_GNT_TRANSFER + self._sci.GAS_WITHDRAW) \
+                * gas_price
+        raise ValueError('Unknown currency {}'.format(currency))
+
+    def withdraw(
+            self,
+            amount: int,
+            destination: str,
+            currency: str,
+            lock: int = 0) -> List[str]:
+        if not is_address(destination):
+            raise ValueError("{} is not valid ETH address".format(destination))
+
+        pp = self.payment_processor
+        if currency == 'ETH':
+            eth = self._eth_balance - pp.reserved_eth
+            if amount > eth - lock:
+                raise NotEnoughFunds(amount, eth - lock, currency)
+            log.info(
+                "Withdrawing %f ETH to %s",
+                amount / denoms.ether,
+                destination,
+            )
+            return [self._sci.transfer_eth(destination, amount)]
+
+        if currency == 'GNT':
+            total_gnt = self._gnt_balance + self._gntb_balance
+            if amount > total_gnt - lock:
+                raise NotEnoughFunds(amount, total_gnt - lock, currency)
+            gnt = self._sci.get_gnt_balance(self._sci.get_eth_address())
+            gntb = total_gnt - gnt
+
+            if gnt >= amount:
+                log.info(
+                    "Withdrawing %f GNT to %s",
+                    amount / denoms.ether,
+                    destination,
+                )
+                return [self._sci.transfer_gnt(destination, amount)]
+
+            if gntb >= amount:
+                log.info(
+                    "Withdrawing %f GNTB to %s",
+                    amount / denoms.ether,
+                    destination,
+                )
+                return [self._sci.convert_gntb_to_gnt(destination, amount)]
+
+            log.info(
+                "Withdrawing %f GNT and %f GNTB to %s",
+                gnt / denoms.ether,
+                (amount - gnt) / denoms.ether,
+                destination,
+            )
+            res = []
+            res.append(self._sci.transfer_gnt(destination, gnt))
+            amount -= gnt
+            res.append(self._sci.convert_gntb_to_gnt(destination, amount))
+            return res
+
+        raise ValueError('Unknown currency {}'.format(currency))
+
+    def concent_balance(self) -> int:
+        return self._sci.get_deposit_value(
+            account_address=self._sci.get_eth_address(),
+        )
+
+    def concent_deposit(
+            self, required: int, expected: int, reserved: int) -> Optional[str]:
+        current = self.concent_balance()
+        if current >= required:
+            return None
+        required -= current
+        expected -= current
+        gntb_balance = self._sci.get_gntb_balance(self._sci.get_eth_address())
+        gntb_balance -= reserved
+        gntb_balance -= self.payment_processor.reserved_gntb
+        if gntb_balance < required:
+            raise NotEnoughFunds(required, gntb_balance, 'GNTB')
+        max_possible_amount = min(expected, gntb_balance)
+        return self._sci.deposit_payment(max_possible_amount)  # tx_hash
+
+    def _get_ether_from_faucet(self) -> None:
+        if not self._faucet or not self._balance_known():
+            return
+        if self._eth_balance < 0.01 * denoms.ether:
+            log.info("Requesting tETH from faucet")
+            tETH_faucet_donate(self._sci.get_eth_address())
+
+    def _get_gnt_from_faucet(self) -> None:
+        if not self._faucet or not self._balance_known():
+            return
+        if self._eth_balance < 0.001 * denoms.ether:
+            return
+        if self._gnt_balance + self._gntb_balance < 100 * denoms.ether:
+            log.info("Requesting GNT from faucet")
+            self._sci.request_gnt_from_faucet()
+
+    def _balance_known(self) -> bool:
+        return self._last_eth_update is not None and \
+            self._last_gnt_update is not None
+
+    def _refresh_balances(self) -> None:
+        addr = self._sci.get_eth_address()
+
+        eth_balance = self._sci.get_eth_balance(addr)
+        if eth_balance is not None:
+            self._eth_balance = eth_balance
+            self._last_eth_update = time.mktime(datetime.today().timetuple())
+        else:
+            log.warning("Failed to retrieve ETH balance")
+
+        gnt_balance = self._sci.get_gnt_balance(addr)
+        if gnt_balance is not None:
+            self._gnt_balance = \
+                gnt_balance + self._gnt_converter.get_gate_balance()
+        else:
+            log.warning("Failed to retrieve GNT balance")
+
+        gntb_balance = self._sci.get_gntb_balance(addr)
+        if gntb_balance is not None:
+            self._gntb_balance = gntb_balance
+            # Update the last update time if both GNT and GNTB were updated
+            if gnt_balance is not None:
+                self._last_gnt_update = \
+                    time.mktime(datetime.today().timetuple())
+        else:
+            log.warning("Failed to retrieve GNTB balance")
+
+    def _run(self) -> None:
+        self._refresh_balances()
+        self._get_ether_from_faucet()
+        self._get_gnt_from_faucet()
+
+        if self._balance_known() and not self._gnt_converter.is_converting():
+            if self._gnt_balance > 0 and self._eth_balance > 0:
+                log.info(
+                    "Converting %f GNT to GNTB",
+                    self._gnt_balance / denoms.ether,
+                )
+                self._gnt_converter.convert(self._gnt_balance)
+
+        self.payment_processor.run()