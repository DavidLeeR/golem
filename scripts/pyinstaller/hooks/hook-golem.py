--- conflicted
+++ resolved
@@ -8,11 +8,6 @@
 
 datas = [
     ('loggingconfig.py', '.'),
-<<<<<<< HEAD
-    ('apps/core/resources/images/scripts/entrypoint.sh',
-     'apps/core/resources/images/scripts/'),
-=======
->>>>>>> a0a72c71
     ('apps/*.ini', 'apps/'),
     ('apps/entrypoint.sh', 'apps/'),
     ('apps/core/resources/images/*',
@@ -21,21 +16,12 @@
      'apps/rendering/benchmark/minilight/'),
     ('apps/blender/resources/images/*.Dockerfile',
      'apps/blender/resources/images/'),
-<<<<<<< HEAD
-    ('apps/blender/resources/images/scripts/templates/blendercrop.py.template',
-     'apps/blender/resources/scripts/'),
-    ('apps/blender/resources/scripts/docker_blendertask.py',
-     'apps/blender/resources/scripts/'),
-    ('apps/dummy/resources/scripts/docker_dummytask.py',
-     'apps/dummy/resources/scripts/'),
-=======
     ('apps/blender/resources/images/entrypoints/scripts/render_tools/templates/'
         'blendercrop.py.template',
      'apps/blender/resources/images/entrypoints/scripts/render_tools/'
         'templates'),
     ('apps/dummy/resources/images',
      'apps/dummy/resources/'),
->>>>>>> a0a72c71
     ('apps/dummy/resources/code_dir/computing.py',
      'apps/dummy/resources/code_dir/'),
     ('apps/dummy/test_data/in.data',
