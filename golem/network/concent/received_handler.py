--- conflicted
+++ resolved
@@ -210,7 +210,6 @@
             'Error downloading the task result through the Concent'
         )
 
-<<<<<<< HEAD
     @handler_for(message.concents.ForceSubtaskResultsResponse)
     def on_force_subtask_results_response(self, msg):
         """Concent forwards verified Requestors response to ForceSubtaskResults
@@ -239,7 +238,7 @@
             local_role=Actor.Provider,
             remote_role=Actor.Requestor,
         )
-=======
+
     @handler_for(message.concents.ForceGetTaskResultRejected)
     def on_force_get_task_result_rejected(self, msg, **_):
         """
@@ -269,5 +268,4 @@
             msg.subtask_id,
         )
 
-    # pylint:enable=no-self-use
->>>>>>> 02643881
+    # pylint:enable=no-self-use