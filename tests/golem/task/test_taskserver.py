import datetime
import os
import random
import uuid
from collections import deque
from math import ceil

from mock import Mock, MagicMock, patch, ANY

from golem import model
from golem import testutils
from golem.clientconfigdescriptor import ClientConfigDescriptor
from golem.core.common import timeout_to_deadline
from golem.core.keysauth import EllipticalKeysAuth
from golem.core.variables import APP_VERSION
from golem.network.p2p.node import Node
from golem.network.stun.pystun import FullCone
from golem.task import tasksession
from golem.task.taskbase import ComputeTaskDef, TaskHeader, ResultType
from golem.task.taskserver import TASK_CONN_TYPES
from golem.task.taskserver import TaskServer, WaitingTaskResult, logger
from golem.task.tasksession import TaskSession
from golem.tools.assertlogs import LogTestCase
from golem.tools.testwithappconfig import TestWithKeysAuth
from golem.tools.testwithreactor import TestDatabaseWithReactor


def get_example_task_header():
    return {
        "task_id": "uvw",
        "node_name": "ABC",
        "environment": "DEFAULT",
        "task_owner": dict(),
        "task_owner_port": 10101,
        "task_owner_key_id": "key",
        "task_owner_address": "10.10.10.10",
        "deadline": timeout_to_deadline(1201),
        "subtask_timeout": 120,
        "max_price": 20,
        "resource_size": 2 * 1024,
        "estimated_memory": 3 * 1024,
        "signature": None,
        "min_version": APP_VERSION
    }


def get_mock_task(task_id, subtask_id):
    task_mock = Mock()
    task_mock.header = TaskHeader.from_dict(get_example_task_header())
    task_mock.header.task_id = task_id
    task_mock.header.max_price = 1010
    task_mock.query_extra_data.return_value.ctd.task_id = task_id
    task_mock.query_extra_data.return_value.ctd.subtask_id = subtask_id
    return task_mock


class TestTaskServer(TestWithKeysAuth, LogTestCase, testutils.DatabaseFixture):

    def setUp(self):
        for parent in self.__class__.__bases__:
            parent.setUp(self)
        random.seed()
        self.ccd = ClientConfigDescriptor()
        self.ts = TaskServer(Node(), self.ccd, EllipticalKeysAuth(self.path),
                             self.client, use_docker_machine_manager=False)

    def tearDown(self):
        LogTestCase.tearDown(self)
        TestWithKeysAuth.tearDown(self)

        if hasattr(self, "ts") and self.ts:
            self.ts.quit()

    def test_request(self):
        ccd = ClientConfigDescriptor()
        ccd.min_price = 10
        n = Node()
        ka = EllipticalKeysAuth(self.path)
        ts = TaskServer(n, ccd, ka, self.client,
                        use_docker_machine_manager=False)
        ts.verify_header_sig = lambda x: True
        self.ts = ts
        ts.client.get_suggested_addr.return_value = "10.10.10.10"
        ts.client.get_suggested_conn_reverse.return_value = False
        ts.client.get_requesting_trust.return_value = 0.3
        self.assertIsInstance(ts, TaskServer)
        self.assertIsNone(ts.request_task())
        n2 = Node()
        n2.prv_addr = "10.10.10.10"
        n2.port = 10101
        task_header = get_example_task_header()
        task_header["task_owner"] = n2
        ts.add_task_header(task_header)
        self.assertEqual(ts.request_task(), "uvw")
        ts.remove_task_header("uvw")
        task_header["task_owner_port"] = 0
        task_header["task_id"] = "uvw2"
        self.assertTrue(ts.add_task_header(task_header))
        self.assertIsNotNone(ts.task_keeper.task_headers["uvw2"])
        self.assertIsNone(ts.request_task())
        self.assertIsNone(ts.task_keeper.task_headers.get("uvw2"))

    @patch("golem.task.taskserver.Trust")
    def test_send_results(self, trust):
        ccd = ClientConfigDescriptor()
        ccd.min_price = 11
        n = Node()
        ka = EllipticalKeysAuth(self.path)
        ts = TaskServer(n, ccd, ka, self.client,
                        use_docker_machine_manager=False)
        ts.verify_header_sig = lambda x: True
        self.ts = ts
        ts.client.get_suggested_addr.return_value = "10.10.10.10"
        ts.client.get_requesting_trust.return_value = ts.max_trust
        results = {"data": "", "result_type": ResultType.DATA}
        task_header = get_example_task_header()
        task_header["task_id"] = "xyz"
        ts.add_task_header(task_header)
        ts.request_task()
        self.assertTrue(ts.send_results("xxyyzz", "xyz", results, 40, "10.10.10.10", 10101, "key", n, "node_name"))
        ts.client.transaction_system.incomes_keeper.expect.reset_mock()
        self.assertTrue(ts.send_results("xyzxyz", "xyz", results, 40, "10.10.10.10", 10101, "key", n, "node_name"))
        self.assertEqual(ts.get_subtask_ttl("xyz"), 120)
        wtr = ts.results_to_send["xxyyzz"]
        self.assertIsInstance(wtr, WaitingTaskResult)
        self.assertEqual(wtr.subtask_id, "xxyyzz")
        self.assertEqual(wtr.result, "")
        self.assertEqual(wtr.result_type, ResultType.DATA)
        self.assertEqual(wtr.computing_time, 40)
        self.assertEqual(wtr.last_sending_trial, 0)
        self.assertEqual(wtr.delay_time, 0)
        self.assertEqual(wtr.owner_address, "10.10.10.10")
        self.assertEqual(wtr.owner_port, 10101)
        self.assertEqual(wtr.owner_key_id, "key")
        self.assertEqual(wtr.owner, n)
        self.assertEqual(wtr.already_sending, False)
        ts.client.transaction_system.incomes_keeper.expect.assert_called_once_with(
            sender_node_id="key",
            task_id="xyz",
            subtask_id="xyzxyz",
            value=1,
            p2p_node=n,
        )

        with self.assertLogs(logger, level='WARNING'):
            ts.subtask_rejected("aabbcc")
        self.assertIsNotNone(ts.task_keeper.task_headers.get("xyz"))

        prev_call_count = trust.PAYMENT.increase.call_count
        with self.assertLogs(logger, level="WARNING"):
            ts.reward_for_subtask_paid(subtask_id="aa2bb2cc", reward=1,
                                       transaction_id=None, block_number=None)
        ts.client.transaction_system.incomes_keeper.received.assert_not_called()
        self.assertEqual(trust.PAYMENT.increase.call_count, prev_call_count)

        ctd = ComputeTaskDef()
        ctd.task_id = "xyz"
        ctd.subtask_id = "xxyyzz"
        ts.task_manager.comp_task_keeper.receive_subtask(ctd)
        model.ExpectedIncome.create(
            sender_node="key",
            sender_node_details=None,
            task=ctd.task_id,
            subtask=ctd.subtask_id,
            value=1
        )
        ts.reward_for_subtask_paid(subtask_id="xxyyzz", reward=1,
                                   transaction_id=None, block_number=None)
        self.assertGreater(trust.PAYMENT.increase.call_count, prev_call_count)
        prev_call_count = trust.PAYMENT.increase.call_count
        ts.increase_trust_payment("xyz")
        self.assertGreater(trust.PAYMENT.increase.call_count, prev_call_count)
        prev_call_count = trust.PAYMENT.decrease.call_count
        ts.decrease_trust_payment("xyz")
        self.assertGreater(trust.PAYMENT.decrease.call_count, prev_call_count)

    def test_connection_for_task_request_established(self):
        ccd = ClientConfigDescriptor()
        ccd.min_price = 11
        n = Node()
        ka = EllipticalKeysAuth(self.path)
        ts = TaskServer(n, ccd, ka, self.client,
                        use_docker_machine_manager=False)
        self.ts = ts
        session = Mock()
        session.address = "10.10.10.10"
        session.port = 1020
        ts.conn_established_for_type[TASK_CONN_TYPES['task_request']](
            session, "abc", "nodename", "key", "xyz", 1010, 30, 3, 1, 2)
        self.assertEqual(session.task_id, "xyz")
        self.assertEqual(session.key_id, "key")
        self.assertEqual(session.conn_id, "abc")
        self.assertEqual(ts.task_sessions["xyz"], session)
        session.send_hello.assert_called_with()
        session.request_task.assert_called_with("nodename", "xyz", 1010, 30, 3,
                                                1, 2)

    def test_change_config(self):
        ccd = ClientConfigDescriptor()
        ccd.task_session_timeout = 40
        ccd.min_price = 1.0
        ccd.use_distributed_resource_management = 10
        ccd.task_request_interval = 10
        # ccd.use_waiting_ttl = True
        ccd.waiting_for_task_timeout = 19

        ts = TaskServer(Node(), ccd, EllipticalKeysAuth(self.path), self.client,
                        use_docker_machine_manager=False)
        self.ts = ts

        ccd2 = ClientConfigDescriptor()
        ccd2.task_session_timeout = 124
        ccd2.min_price = 0.0057
        ccd2.use_distributed_resource_management = 0
        ccd2.task_request_interval = 31
        # ccd2.use_waiting_ttl = False
        ccd2.waiting_for_task_timeout = 90
        ts.change_config(ccd2)
        self.assertEqual(ts.config_desc, ccd2)
        self.assertEqual(ts.last_message_time_threshold, 124)
        self.assertEqual(ts.task_keeper.min_price, 0.0057)
        self.assertEqual(ts.task_manager.use_distributed_resources, False)
        self.assertEqual(ts.task_computer.task_request_frequency, 31)
        self.assertEqual(ts.task_computer.waiting_for_task_timeout, 90)
        # self.assertEqual(ts.task_computer.use_waiting_ttl, False)

    def test_add_task_header(self):
        config = ClientConfigDescriptor()
        keys_auth = EllipticalKeysAuth(self.path)
        keys_auth_2 = EllipticalKeysAuth(os.path.join(self.path, "2"))

        self.ts = ts = TaskServer(Node(), config, keys_auth, self.client,
                                  use_docker_machine_manager=False)

        task_header = get_example_task_header()
        task_header["task_id"] = "xyz"

        with self.assertRaises(Exception) as raised:
            ts.add_task_header(task_header)
            self.assertEqual(raised.exception.message, "Invalid signature")
            self.assertEqual(len(ts.get_tasks_headers()), 0)

        task_header["task_owner_key_id"] = keys_auth_2.key_id
        task_header["signature"] = keys_auth_2.sign(TaskHeader.dict_to_binary(task_header))

        self.assertIsNotNone(ts.add_task_header(task_header))
        self.assertEqual(len(ts.get_tasks_headers()), 1)

        task_header = get_example_task_header()
        task_header["task_id"] = "xyz_2"
        task_header["task_owner_key_id"] = keys_auth_2.key_id
        task_header["signature"] = keys_auth_2.sign(TaskHeader.dict_to_binary(task_header))

        self.assertIsNotNone(ts.add_task_header(task_header))
        self.assertEqual(len(ts.get_tasks_headers()), 2)

        self.assertIsNotNone(ts.add_task_header(task_header))
        self.assertEqual(len(ts.get_tasks_headers()), 2)

        new_header = dict(task_header)
        new_header["task_owner"]["pub_port"] = 9999
        new_header["signature"] = keys_auth_2.sign(TaskHeader.dict_to_binary(new_header))

        self.assertIsNotNone(ts.add_task_header(new_header))
        self.assertEqual(len(ts.get_tasks_headers()), 2)
        saved_task = next(th for th in ts.get_tasks_headers() if th["task_id"] == "xyz_2")
        self.assertEqual(saved_task["signature"], new_header["signature"])

    def test_sync(self):
        ccd = ClientConfigDescriptor()
        ts = TaskServer(Node(), ccd, EllipticalKeysAuth(self.path), self.client,
                        use_docker_machine_manager=False)
        self.ts = ts
        ts.sync_network()

    def test_traverse_nat(self):
        ccd = ClientConfigDescriptor()
        ts = TaskServer(Node(), ccd, EllipticalKeysAuth(self.path), self.client,
                        use_docker_machine_manager=False)
        self.ts = ts
        ts.network = Mock()
        ts.traverse_nat("ABC", "10.10.10.10", 1312, 310319041904, "DEF")
        self.assertEqual(ts.network.connect.call_args[0][0].socket_addresses[0].address, "10.10.10.10")
        self.assertEqual(ts.network.connect.call_args[0][0].socket_addresses[0].port, 1312)

    def test_forwarded_session_requests(self):
        ccd = ClientConfigDescriptor()
        ts = TaskServer(Node(), ccd, EllipticalKeysAuth(self.path), self.client,
                        use_docker_machine_manager=False)
        self.ts = ts
        ts.network = Mock()

        key_id = str(uuid.uuid4())
        conn_id = str(uuid.uuid4())
        subtask_id = str(uuid.uuid4())

        ts.add_forwarded_session_request(key_id, conn_id)
        self.assertEqual(len(ts.forwarded_session_requests), 1)

        ts.forwarded_session_requests[key_id]['time'] = 0
        ts._sync_forwarded_session_requests()
        self.assertEqual(len(ts.forwarded_session_requests), 0)

        ts.add_forwarded_session_request(key_id, conn_id)
        ts.forwarded_session_requests[key_id] = None
        ts._sync_forwarded_session_requests()
        self.assertEqual(len(ts.forwarded_session_requests), 0)

        session = MagicMock()
        session.address = '127.0.0.1'
        session.port = 65535

        ts.conn_established_for_type[TASK_CONN_TYPES['task_failure']](
            session, conn_id, key_id, subtask_id, "None"
        )
        self.assertEqual(ts.task_sessions[subtask_id], session)

    def test_retry_sending_task_result(self):
        ccd = ClientConfigDescriptor()
        ts = TaskServer(Node(), ccd, EllipticalKeysAuth(self.path), self.client,
                        use_docker_machine_manager=False)
        self.ts = ts
        ts.network = Mock()

        subtask_id = 'xxyyzz'
        wtr = Mock()
        wtr.already_sending = True

        ts.results_to_send[subtask_id] = wtr

        ts.retry_sending_task_result(subtask_id)
        self.assertFalse(wtr.already_sending)

    def test_send_waiting_results(self):
        ccd = ClientConfigDescriptor()
        ts = TaskServer(Node(), ccd, Mock(), self.client,
                        use_docker_machine_manager=False)
        self.ts = ts
        ts.network = Mock()
        ts._mark_connected = Mock()
        ts.task_computer = Mock()
        ts.task_manager = Mock()
        ts.task_manager.check_timeouts.return_value = []
        ts.task_keeper = Mock()
        ts.task_connections_helper = Mock()
        ts._add_pending_request = Mock()

        subtask_id = 'xxyyzz'

        wtr = Mock()
        ts.results_to_send[subtask_id] = wtr

        wtr.already_sending = True
        wtr.last_sending_trial = 0
        wtr.delay_time = 0
        wtr.subtask_id = subtask_id
        wtr.address = '127.0.0.1'
        wtr.port = 10000

        ts.sync_network()
        ts._add_pending_request.assert_not_called()

        wtr.last_sending_trial = 0
        ts.retry_sending_task_result(subtask_id)

        ts.sync_network()
        ts._add_pending_request.assert_called()

        ts._add_pending_request.reset_mock()
        ts.task_sessions[subtask_id] = Mock()
        ts.task_sessions[subtask_id].last_message_time = float('infinity')

        ts.sync_network()
        ts._add_pending_request.assert_not_called()

        ts._add_pending_request.reset_mock()
        ts.results_to_send = dict()

        wtf = wtr

        ts.failures_to_send[subtask_id] = wtf
        ts.sync_network()
        ts._add_pending_request.assert_not_called()
        self.assertEqual(ts.failures_to_send, {})

        ts._add_pending_request.reset_mock()
        ts.task_sessions.pop(subtask_id)

        ts.failures_to_send[subtask_id] = wtf
        ts.sync_network()
        ts._add_pending_request.assert_called()
        self.assertEqual(ts.failures_to_send, {})

    def test_add_task_session(self):
        ccd = ClientConfigDescriptor()
        ts = TaskServer(Node(), ccd, Mock(), self.client,
                        use_docker_machine_manager=False)
        self.ts = ts
        ts.network = Mock()

        session = Mock()
        subtask_id = 'xxyyzz'
        ts.add_task_session(subtask_id, session)
        self.assertIsNotNone(ts.task_sessions[subtask_id])

    def test_initiate_nat_traversal(self):
        ccd = ClientConfigDescriptor()
        node = Node()
        node.nat_type = FullCone

        ts = TaskServer(node, ccd, Mock(), self.client,
                        use_docker_machine_manager=False)
        self.ts = ts
        ts.network = Mock()
        ts._add_pending_request = Mock()

        initiate = ts._TaskServer__initiate_nat_traversal

        key_id = 'key_id'
        node_info = {}
        super_node_info = Mock()
        ans_conn_id = 'conn_id'

        initiate(key_id, node_info, None, ans_conn_id)
        self.assertFalse(ts._add_pending_request.called)

        initiate(key_id, node_info, super_node_info, ans_conn_id)
        ts._add_pending_request.assert_called_with(TASK_CONN_TYPES['nat_punch'],
                                                   ANY, ANY, ANY, ANY)

        node.nat_type = None
        initiate(key_id, node_info, super_node_info, ans_conn_id)
        ts._add_pending_request.assert_called_with(TASK_CONN_TYPES['middleman'],
                                                   ANY, ANY, ANY, ANY)

    def test_remove_task_session(self):
        ccd = ClientConfigDescriptor()
        ts = TaskServer(Node(), ccd, Mock(), self.client,
                        use_docker_machine_manager=False)
        self.ts = ts
        ts.network = Mock()

        conn_id = str(uuid.uuid4())
        session = Mock()
        session.conn_id = conn_id

        ts.remove_task_session(session)
        ts.task_sessions['task'] = session
        ts.remove_task_session(session)

    def test_respond_to(self):
        ccd = ClientConfigDescriptor()
        ts = TaskServer(Node(), ccd, Mock(), self.client,
                        use_docker_machine_manager=False)
        self.ts = ts
        ts.network = Mock()
        session = Mock()

        ts.respond_to('key_id', session, 'conn_id')
        self.assertTrue(session.dropped.called)

        session.dropped.called = False
        ts.response_list['conn_id'] = deque([lambda *_: lambda x: x])
        ts.respond_to('key_id', session, 'conn_id')
        self.assertFalse(session.dropped.called)

    def test_conn_for_task_failure_established(self):
        ccd = ClientConfigDescriptor()
        ts = TaskServer(Node(), ccd, Mock(), self.client,
                        use_docker_machine_manager=False)
        self.ts = ts
        ts.network = Mock()
        session = Mock()
        session.address = '127.0.0.1'
        session.port = 40102

        method = ts._TaskServer__connection_for_task_failure_established
        method(session, 'conn_id', 'key_id', 'subtask_id', 'err_msg')

        self.assertEqual(session.key_id, 'key_id')
        self.assertIn('subtask_id', ts.task_sessions)
        self.assertTrue(session.send_hello.called)
        session.send_task_failure.assert_called_once_with('subtask_id', 'err_msg')

    def test_conn_for_start_session_failure(self):

        ccd = ClientConfigDescriptor()
        ts = TaskServer(Node(), ccd, Mock(), self.client,
                        use_docker_machine_manager=False)
        self.ts = ts
        ts.network = Mock()
        ts.final_conn_failure = Mock()

        method = ts._TaskServer__connection_for_start_session_failure
        method('conn_id', 'key_id', Mock(), Mock(), 'ans_conn_id')

        ts.final_conn_failure.assert_called_with('conn_id')

    def test_conn_final_failures(self):

        ccd = ClientConfigDescriptor()
        ts = TaskServer(Node(), ccd, Mock(), self.client,
                        use_docker_machine_manager=False)
        self.ts = ts
        ts.network = Mock()
        ts.final_conn_failure = Mock()
        ts.task_computer = Mock()

        method = ts._TaskServer__connection_for_resource_request_final_failure
        method('conn_id', 'key_id', 'subtask_id', Mock())

        ts.task_computer.resource_request_rejected.assert_called_once_with(
            'subtask_id', ANY)

        ts.remove_pending_conn = Mock()
        ts.remove_responses = Mock()

        method = ts._TaskServer__connection_for_result_rejected_final_failure
        method('conn_id', 'key_id', 'subtask_id')

        self.assertTrue(ts.remove_pending_conn.called)
        self.assertTrue(ts.remove_responses.called_)
        ts.remove_pending_conn.called = False
        ts.remove_responses.called = False

        method = ts._TaskServer__connection_for_task_result_final_failure
        wtr = Mock()
        method('conn_id', wtr)

        self.assertTrue(ts.remove_pending_conn.called)
        self.assertTrue(ts.remove_responses.called)
        self.assertFalse(wtr.alreadySending)
        self.assertTrue(wtr.lastSendingTrial)

        ts.remove_pending_conn.called = False
        ts.remove_responses.called = False

        method = ts._TaskServer__connection_for_task_failure_final_failure
        method('conn_id', 'key_id', 'subtask_id', 'err_msg')

        self.assertTrue(ts.remove_pending_conn.called)
        self.assertTrue(ts.remove_responses.called)
        self.assertTrue(ts.task_computer.session_timeout.called)
        ts.remove_pending_conn.called = False
        ts.remove_responses.called = False
        ts.task_computer.session_timeout.called = False

        method = ts._TaskServer__connection_for_start_session_final_failure
        method('conn_id', 'key_id', Mock(), Mock(), 'ans_conn_id')

        self.assertTrue(ts.remove_pending_conn.called)
        self.assertTrue(ts.remove_responses.called)
        self.assertTrue(ts.task_computer.session_timeout.called)

        self.assertFalse(ts.task_computer.task_request_rejected.called)
        method = ts._TaskServer__connection_for_task_request_final_failure
        method('conn_id', 'node_name', 'key_id', 'task_id', 1000, 1000, 1000,
               1024, 3)
        self.assertTrue(ts.task_computer.task_request_rejected.called)

    def test_task_result_connection_failure(self):
        """Tests what happens after connection failure when sending
        task_result"""
        ccd = ClientConfigDescriptor()
        ts = TaskServer(Node(), ccd, Mock(), self.client,
                        use_docker_machine_manager=False)
        ts.network = MagicMock()
        ts.final_conn_failure = Mock()
        ts.task_computer = Mock()

        # Always fail on listening
        from golem.network.transport import tcpnetwork
        ts.network.listen = MagicMock(
            side_effect=lambda listen_info, waiting_task_result:
                tcpnetwork.TCPNetwork.__call_failure_callback(
                    listen_info.failure_callback,
                    {'waiting_task_result': waiting_task_result}
                )
        )

        # Try sending mocked task_result
        wtr = MagicMock()
        wtr.owner_key_id = 'owner_key_id'
        kwargs = {'waiting_task_result': wtr}
        ts._add_pending_request(TASK_CONN_TYPES['task_result'], 'owner_id', 'owner_port', wtr.owner_key_id, kwargs)
        ts._sync_pending()
        ts.client.want_to_start_task_session.assert_called_once_with(
            wtr.owner_key_id,
            ts.node,
            ANY,  # conn_id
        )

<<<<<<< HEAD
=======
    def _get_config_desc(self):
        ccd = ClientConfigDescriptor()
        ccd.root_path = self.path
        ccd.estimated_lux_performance = 2000.0
        ccd.estimated_blender_performance = 2000.0
        ccd.estimated_dummytask_performance = 2000.0
        return ccd

>>>>>>> 2a189368
    def test_should_accept_provider(self):
        ccd = ClientConfigDescriptor()
        ts = TaskServer(Node(), ccd, Mock(), self.client,
                        use_docker_machine_manager=False)
        self.client.get_computing_trust = Mock(return_value=0.4)
        ts.config_desc.computing_trust = 0.2
        assert ts.should_accept_provider("ABC")
        ts.config_desc.computing_trust = 0.4
        assert ts.should_accept_provider("ABC")
        ts.config_desc.computing_trust = 0.5
        assert not ts.should_accept_provider("ABC")

        ts.config_desc.computing_trust = 0.2
        assert ts.should_accept_provider("ABC")

        ts.deny_set.add("ABC")
        assert not ts.should_accept_provider("ABC")

    def test_should_accept_requestor(self):
        ccd = ClientConfigDescriptor()
        ts = TaskServer(Node(), ccd, Mock(), self.client,
                        use_docker_machine_manager=False)
        self.client.get_requesting_trust = Mock(return_value=0.4)
        ts.config_desc.rquesting_trust = 0.2
        assert ts.should_accept_requestor("ABC")
        ts.config_desc.requesting_trust = 0.4
        assert ts.should_accept_requestor("ABC")
        ts.config_desc.requesting_trust = 0.5
        assert not ts.should_accept_requestor("ABC")

        ts.config_desc.requesting_trust = 0.2
        assert ts.should_accept_requestor("ABC")

        ts.deny_set.add("ABC")
        assert not ts.should_accept_requestor("ABC")

    @patch('golem.task.taskserver.TaskServer._mark_connected')
    def test_new_session_prepare(self, mark_mock):
        session = tasksession.TaskSession(conn=MagicMock())
        session.address = '127.0.0.1'
        session.port = 10

        subtask_id = str(uuid.uuid4())
        key_id = str(uuid.uuid4())
        conn_id = str(uuid.uuid4())

        self.ts.new_session_prepare(
            session=session,
            subtask_id=subtask_id,
            key_id=key_id,
            conn_id=conn_id
        )
        self.assertEqual(session.task_id, subtask_id)
        self.assertEqual(session.key_id, key_id)
        self.assertEqual(session.conn_id, conn_id)
        mark_mock.assert_called_once_with(conn_id, session.address, session.port)

    @patch('golem.task.taskserver.TaskServer.new_session_prepare')
    @patch('golem.task.tasksession.TaskSession.send_hello')
    @patch('golem.task.tasksession.TaskSession.inform_worker_about_payment')
    def test_connection_for_payment(self, inform_mock, hello_mock,
                                    new_session_mock):
        session = tasksession.TaskSession(conn=MagicMock())
        session.address = '127.0.0.1'
        session.port = 10
        conn_id = str(uuid.uuid4())
        node = Node()
        payment = model.Payment.create(
            subtask=str(uuid.uuid4()),
            payee=str(uuid.uuid4()),
            value=random.randint(1, 10),
            details=model.PaymentDetails(node_info=node)
        )
        self.ts.connection_for_payment_established(session, conn_id, payment)
        new_session_mock.assert_called_once_with(
            session=session,
            subtask_id=payment.subtask,
            key_id=node.key,
            conn_id=conn_id
        )
        inform_mock.assert_called_once_with(payment)
        hello_mock.assert_called_once_with()

    @patch('golem.task.taskserver.TaskServer.new_session_prepare')
    @patch('golem.task.tasksession.TaskSession.send_hello')
    @patch('golem.task.tasksession.TaskSession.request_payment')
    def test_connection_for_payment_request(self, request_payment_mock,
                                            hello_mock, new_session_mock):
        session = tasksession.TaskSession(conn=MagicMock())
        session.address = '127.0.0.1'
        session.port = 10
        conn_id = str(uuid.uuid4())
        node = Node()
        expected_income = model.ExpectedIncome.create(
            sender_node=str(uuid.uuid4()),
            sender_node_details=node,
            value=random.randint(1, 10),
            subtask=str(uuid.uuid4()),
            task=str(uuid.uuid4())
        )
        self.ts.connection_for_payment_request_established(session, conn_id,
                                                           expected_income)
        new_session_mock.assert_called_once_with(
            session=session,
            subtask_id=expected_income.subtask,
            key_id=node.key,
            conn_id=conn_id
        )
        request_payment_mock.assert_called_once_with(expected_income)
        hello_mock.assert_called_once_with()

    def test_new_connection(self):
        ccd = ClientConfigDescriptor()
        ts = TaskServer(Node(), ccd, Mock(), self.client,
                        use_docker_machine_manager=False)
        tss = TaskSession(Mock())
        ts.new_connection(tss)
        assert len(ts.task_sessions_incoming) == 1
        assert ts.task_sessions_incoming.pop() == tss


class TestTaskServer2(TestWithKeysAuth, TestDatabaseWithReactor):

    def setUp(self):
        for parent in self.__class__.__bases__:
            parent.setUp(self)
        random.seed()
        self.ccd = self._get_config_desc()
        self.ts = TaskServer(Node(), self.ccd, EllipticalKeysAuth(self.path),
                             self.client, use_docker_machine_manager=False)
        self.ts.task_computer = MagicMock()

    def tearDown(self):
        for parent in self.__class__.__bases__:
            parent.tearDown(self)

    def test_find_sessions(self):
        subtask_id = str(uuid.uuid4())

        # Empty
        self.assertEqual([], self.ts._find_sessions(subtask_id))

        # Found task_id
        task_id = 't' + str(uuid.uuid4())
        session = MagicMock()
        session.task_id = task_id
        self.ts.task_manager.subtask2task_mapping[subtask_id] = task_id
        self.ts.task_sessions_incoming.add(session)
        self.assertEqual([session], self.ts._find_sessions(subtask_id))

        # Found in task_sessions
        subtask_session = MagicMock()
        self.ts.task_sessions[subtask_id] = subtask_session
        self.assertEqual([subtask_session], self.ts._find_sessions(subtask_id))

    @patch("golem.task.taskserver.TaskServer._add_pending_request")
    @patch("golem.task.taskserver.TaskServer._find_sessions")
    def test_send_waiting(self, find_sessions_mock, add_pending_mock):
        session_cbk = MagicMock()
        elem = MagicMock()
        elem.subtask_id = 's' + str(uuid.uuid4())
        elem.p2p_node = MagicMock()
        kwargs = {
            'elems_set': {elem},
            'subtask_id_getter': lambda x: x.subtask_id,
            'req_type': 'TEST_REQUEST_TYPE',
            'session_cbk': session_cbk,
            'p2p_node_getter': lambda x: x.p2p_node,
        }

        elem._last_try = datetime.datetime.now()
        self.ts._send_waiting(**kwargs)
        find_sessions_mock.assert_not_called()

        find_sessions_mock.return_value = []
        elem._last_try = datetime.datetime.min
        self.ts._send_waiting(**kwargs)
        find_sessions_mock.assert_called_once_with(elem.subtask_id)
        find_sessions_mock.reset_mock()
        add_pending_mock.assert_called_once_with(
            req_type=kwargs['req_type'],
            task_owner=elem.p2p_node,
            port=elem.p2p_node.prv_port,
            key_id=ANY,
            args={'obj': elem}
        )
        add_pending_mock.reset_mock()

        # Test ordinary session
        session = tasksession.TaskSession(conn=MagicMock())
        find_sessions_mock.return_value = [session]
        elem._last_try = datetime.datetime.min
        self.ts._send_waiting(**kwargs)
        find_sessions_mock.assert_called_once_with(elem.subtask_id)
        find_sessions_mock.reset_mock()
        session_cbk.assert_called_once_with(session, elem)
        session_cbk.reset_mock()
        self.assertEqual(0, len(kwargs['elems_set']))

        # Test weakref session exists
        import weakref
        find_sessions_mock.return_value = [weakref.ref(session)]
        elem._last_try = datetime.datetime.min
        kwargs['elems_set'] = {elem}
        self.ts._send_waiting(**kwargs)
        find_sessions_mock.assert_called_once_with(elem.subtask_id)
        find_sessions_mock.reset_mock()
        session_cbk.assert_called_once_with(session, elem)
        session_cbk.reset_mock()
        self.assertEqual(0, len(kwargs['elems_set']))

    @patch("golem.task.taskmanager.TaskManager.dump_task")
    @patch("golem.task.taskserver.Trust")
    def test_results(self, trust, dump_mock):
        ccd = self._get_config_desc()
        ts = TaskServer(Node(), ccd, EllipticalKeysAuth(self.path), self.client,
                        use_docker_machine_manager=False)
        self.ts = ts
        ts.task_manager.listen_port = 1111
        ts.task_manager.listen_address = "10.10.10.10"
        ts.receive_subtask_computation_time("xxyyzz", 1031)

        extra_data = Mock()
        extra_data.ctd = ComputeTaskDef()
        extra_data.ctd.task_id = "xyz"
        extra_data.ctd.subtask_id = "xxyyzz"
        extra_data.ctd.environment = "DEFAULT"
        extra_data.should_wait = False

        task_mock = get_mock_task("xyz", "xxyyzz")
        task_mock.get_trust_mod.return_value = ts.max_trust
        task_mock.query_extra_data.return_value = extra_data

        ts.task_manager.add_new_task(task_mock)
        ts.task_manager.tasks_states["xyz"].status = ts.task_manager.activeStatus[0]
        subtask, wrong_task, wait = ts.task_manager.get_next_subtask("DEF", "DEF", "xyz",
                                                                     1000, 10, 5, 10, 2,
                                                                     "10.10.10.10")
        ts.receive_subtask_computation_time("xxyyzz", 1031)
        self.assertEqual(ts.task_manager.tasks_states["xyz"].subtask_states["xxyyzz"].computation_time, 1031)
        expected_value = ceil(1031 * 1010 / 3600)
        self.assertEqual(ts.task_manager.tasks_states["xyz"].subtask_states["xxyyzz"].value, expected_value)
        account_info = Mock()
        account_info.key_id = "key"
        prev_calls = trust.COMPUTED.increase.call_count
        ts.accept_result("xxyyzz", account_info)
        ts.client.transaction_system.add_payment_info.assert_called_with("xyz", "xxyyzz", expected_value, account_info)
        self.assertGreater(trust.COMPUTED.increase.call_count, prev_calls)

    @patch("golem.task.taskmanager.TaskManager.dump_task")
    @patch("golem.task.taskserver.Trust")
    def test_results_no_payment_addr(self, *_):
        # FIXME: This test is too heavy, it starts up whole Golem Client.
        ccd = self._get_config_desc()
        ts = TaskServer(Node(), ccd, EllipticalKeysAuth(self.path), self.client,
                        use_docker_machine_manager=False)
        ts.task_manager.listen_address = "10.10.10.10"
        ts.task_manager.listen_port = 1111
        ts.receive_subtask_computation_time("xxyyzz", 1031)

        self.ts = ts

        extra_data = Mock()
        extra_data.ctd = ComputeTaskDef()
        extra_data.ctd.task_id = "xyz"
        extra_data.ctd.subtask_id = "xxyyzz"
        extra_data.ctd.environment = "DEFAULT"
        extra_data.should_wait = False

        task_mock = get_mock_task("xyz", "xxyyzz")
        task_mock.get_trust_mod.return_value = ts.max_trust
        task_mock.query_extra_data.return_value = extra_data

        ts.task_manager.add_new_task(task_mock)
        ts.task_manager.tasks_states["xyz"].status = ts.task_manager.activeStatus[0]
        subtask, wrong_task, wait = ts.task_manager.get_next_subtask(
            "DEF", "DEF", "xyz", 1000, 10, 5, 10, 2, "10.10.10.10")

        ts.receive_subtask_computation_time("xxyyzz", 1031)
        account_info = Mock()
        account_info.key_id = "key"
        account_info.eth_account = Mock()
        account_info.eth_account.address = None

        ts.accept_result("xxyyzz", account_info)
        self.assertEqual(ts.client.transaction_system.add_payment_info.call_count, 0)

    def test_disconnect(self):
        task_server = TaskServer(Node(), Mock(), EllipticalKeysAuth(self.path),
                                 self.client, use_docker_machine_manager=False)
        task_server.task_sessions = {'task_id': Mock()}
        task_server.disconnect()
        assert task_server.task_sessions['task_id'].dropped.called

    def _get_config_desc(self):
        ccd = ClientConfigDescriptor()
        ccd.root_path = self.path
        return ccd<|MERGE_RESOLUTION|>--- conflicted
+++ resolved
@@ -590,17 +590,6 @@
             ANY,  # conn_id
         )
 
-<<<<<<< HEAD
-=======
-    def _get_config_desc(self):
-        ccd = ClientConfigDescriptor()
-        ccd.root_path = self.path
-        ccd.estimated_lux_performance = 2000.0
-        ccd.estimated_blender_performance = 2000.0
-        ccd.estimated_dummytask_performance = 2000.0
-        return ccd
-
->>>>>>> 2a189368
     def test_should_accept_provider(self):
         ccd = ClientConfigDescriptor()
         ts = TaskServer(Node(), ccd, Mock(), self.client,
