--- conflicted
+++ resolved
@@ -68,25 +68,15 @@
             difficulty=config_desc.key_difficulty,
         )
 
-<<<<<<< HEAD
-    return Client(datadir=datadir,
-                  app_config=app_config,
-                  config_desc=config_desc,
-                  keys_auth=keys_auth,
-                  use_monitor=False,
-                  transaction_system=False,
-                  connect_to_known_hosts=False,
-                  use_docker_manager=False)
-=======
     with mock.patch('golem.transactions.ethereum.ethereumtransactionsystem.'
                     'PaymentProcessor'):
         return Client(datadir=datadir,
+                      app_config=app_config,
                       config_desc=config_desc,
                       keys_auth=keys_auth,
                       use_monitor=False,
                       connect_to_known_hosts=False,
                       use_docker_manager=False)
->>>>>>> f0acd12f
 
 
 def run_requesting_node(datadir, num_subtasks=3):
