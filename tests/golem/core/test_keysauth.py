import os
from random import random, randint
<<<<<<< HEAD
from unittest import TestCase
from unittest.mock import patch

from freezegun import freeze_time
from golem_messages import message
from golem_messages.cryptography import ECCx

from golem import testutils
from golem.core.keysauth import EllipticalKeysAuth, \
    get_random, get_random_float, sha2, sha3
from golem.core.simpleserializer import CBORSerializer
from golem.utils import encode_hex, decode_hex

=======

from golem.core.keysauth import KeysAuth, EllipticalKeysAuth, RSAKeysAuth, \
    get_random, get_random_float, sha2
from golem.core.simpleserializer import CBORSerializer
from golem.tools.testwithappconfig import TestWithKeysAuth
from golem.utils import decode_hex

from golem_messages import message
from golem_messages.cryptography import ECCx

>>>>>>> ffd2727d

class TestKeysAuth(TestCase, testutils.PEP8MixIn):
    PEP8_FILES = ['golem/core/keysauth.py']

    def test_sha(self):
        """ Test sha2 function"""
        test_str = "qaz123WSX"
        expected_sha2 = int("0x47b151cede6e6a05140af0da56cb889c40adaf4fddd9f1"
                            "7435cdeb5381be0a62", 16)
        self.assertEqual(sha2(test_str), expected_sha2)

    def test_random_number_generator(self):
        with self.assertRaises(ArithmeticError):
            get_random(30, 10)
        self.assertEqual(10, get_random(10, 10))
        for _ in range(10):
            a = randint(10, 100)
            b = randint(a + 1, 2 * a)
            r = get_random(a, b)
            self.assertGreaterEqual(r, a)
            self.assertGreaterEqual(b, r)

        for _ in range(10):
            r = get_random_float()
            self.assertGreater(r, 0)
            self.assertGreater(1, r)


class TestEllipticalKeysAuth(testutils.TempDirFixture):

    def test_init(self):
        for _ in range(100):
            ek = EllipticalKeysAuth(os.path.join(self.path),
                                    private_key_name=str(random()))
            self.assertEqual(len(ek._private_key),
                             EllipticalKeysAuth.PRIV_KEY_LEN)
            self.assertEqual(len(ek.public_key), EllipticalKeysAuth.PUB_KEY_LEN)
            self.assertEqual(len(ek.key_id), EllipticalKeysAuth.KEY_ID_LEN)

    @patch('golem.core.keysauth.logger')
    def test_init_priv_key_wrong_length(self, logger):
        keys_dir = os.path.join(self.path, 'keys')
        private_key_name = "priv_key"
        private_key_path = os.path.join(keys_dir, private_key_name)
        public_key_name = "pub_key"
        public_key_path = os.path.join(keys_dir, public_key_name)

        # given
        os.makedirs(keys_dir)
        with open(private_key_path, 'wb') as f:
            f.write(b'123')
        with open(public_key_path, 'wb') as f:
            f.write(b'123')

        # when
        EllipticalKeysAuth(self.path,
                           private_key_name=private_key_name,
                           public_key_name=public_key_name)

        # then
        assert logger.error.called
        with open(private_key_path, 'rb') as f:
            new_priv_key = f.read()
        assert len(new_priv_key) == EllipticalKeysAuth.PRIV_KEY_LEN

    @patch('golem.core.keysauth.logger')
    def test_init_pub_key_wrong_length(self, logger):
        keys_dir = os.path.join(self.path, 'keys')
        private_key_name = "priv_key"
        private_key_path = os.path.join(keys_dir, private_key_name)
        public_key_name = "pub_key"
        public_key_path = os.path.join(keys_dir, public_key_name)

        # given
        os.makedirs(keys_dir)
        with open(private_key_path, 'wb') as f:
            f.write(b'#'*EllipticalKeysAuth.PRIV_KEY_LEN)
        with open(public_key_path, 'wb') as f:
            f.write(b'123')

        # when
        EllipticalKeysAuth(self.path,
                           private_key_name=private_key_name,
                           public_key_name=public_key_name)

        # then
        assert logger.error.called
        with open(public_key_path, 'rb') as f:
            new_pub_key = f.read()
        assert len(new_pub_key) == EllipticalKeysAuth.PUB_KEY_LEN

    @patch('golem.core.keysauth.logger')
    def test_key_recreate_on_increased_difficulty(self, logger):
        old_difficulty = 0
        new_difficulty = 8

        assert old_difficulty < new_difficulty  # just in case

        # create key that has difficulty lower than new_difficulty
        ek = EllipticalKeysAuth(self.path, difficulty=old_difficulty)
        while ek.is_difficult(new_difficulty):
            ek.generate_new(old_difficulty)

        assert ek.get_difficulty() >= old_difficulty
        assert ek.get_difficulty() < new_difficulty
        logger.reset_mock()  # just in case

        ek = EllipticalKeysAuth(self.path, difficulty=new_difficulty)

        assert ek.get_difficulty() >= new_difficulty
        assert logger.warning.called

    @patch('golem.core.keysauth.logger')
    def test_key_successful_load(self, logger):
        # given
        ek = EllipticalKeysAuth(self.path)
        priv_key = ek._private_key
        pub_key = ek.public_key
        del ek
        logger.reset_mock()  # just in case

<<<<<<< HEAD
        # when
        ek2 = EllipticalKeysAuth(self.path)

        # then
        assert priv_key == ek2._private_key
        assert pub_key == ek2.public_key
        assert not logger.warning.called

    @freeze_time("2017-11-23 11:40:27.767804")
    def test_backup_keys_with_no_keys(self):
        private_key_loc = os.path.join(self.path, "priv")
        public_key_loc = os.path.join(self.path, "pub")

        # given
        assert os.listdir(self.path) == []  # empty dir

        # when
        EllipticalKeysAuth._backup_keys(private_key_loc, public_key_loc)

        # then
        assert os.listdir(self.path) == []  # it stays empty

    @freeze_time("2017-11-23 11:40:27.767804")
    def test_backup_keys(self):
        private_key_loc = os.path.join(self.path, "priv")
        public_key_loc = os.path.join(self.path, "pub")
=======
    def test_sign_verify(self):
        """ Test signing messages """
        km = RSAKeysAuth(self.path)
        data = b"abcdefgh\nafjalfa\rtajlajfrlajl\t" * 100
        signature = km.sign(data)
        self.assertTrue(km.verify(signature, data))
        self.assertTrue(km.verify(signature, data, km.public_key))
        km2 = RSAKeysAuth(self.path, "PRIVATE2")
        self.assertTrue(km2.verify(signature, data, km.public_key))
        data2 = b"ABBALJL\nafaoawuoauofa\ru0180141mfa\t" * 100
        signature2 = km2.sign(data2)
        self.assertTrue(km.verify(signature2, data2, km2.public_key))
        self.assertFalse(km.verify(signature, data2))
        self.assertFalse(km.verify(signature, [data]))
        self.assertFalse(km.verify(None, data))
        self.assertFalse(km.verify(signature, None))

    def test_encrypt_decrypt_rsa(self):
        """ Test encryption and decryption with RSAKeysAuth """
        from os import urandom
        km = RSAKeysAuth(self.path)
        data = b"\x00" + urandom(128)
        self.assertEqual(km.decrypt(km.encrypt(data)), data)
        self.assertEqual(km.decrypt(km.encrypt(data, km.public_key)), data)
        km2 = RSAKeysAuth(self.path)
        data = b"\x00" + urandom(128)
        self.assertEqual(km.decrypt(km2.encrypt(data, km.public_key)), data)

    def test_save_load_keys_rsa(self):
        """ Tests for saving and loading keys """
        from os.path import join
        from os import chmod, mkdir
        from golem.core.common import is_windows
        if not path.isdir(self.path):
            mkdir(self.path)
        ek = RSAKeysAuth(self.path)
        priv_key_file = join(self.path, "priv_rsa.key")
        pub_key = ek.get_public_key().exportKey()
        priv_key = ek._private_key.exportKey()
        self.assertTrue(ek.save_to_files(priv_key_file))
        with self.assertRaises(TypeError):
            ek.generate_new(None)
        ek.generate_new(5)
        self.assertNotEqual(ek.get_public_key(), pub_key)
        self.assertNotEqual(ek._private_key, priv_key)
        with open(priv_key_file, 'rb') as f:
            self.assertEqual(f.read(), priv_key)
        self.assertTrue(ek.load_from_file(priv_key_file))
        self.assertEqual(ek.get_public_key().exportKey(), pub_key)
        self.assertEqual(ek._private_key.exportKey(), priv_key)

        if not is_windows():
            from os import getuid
            if getuid() != 0:
                priv_key_file = join(self.path, "priv_rsa_incorrect.key")
                open(priv_key_file, 'w').close()
                chmod(priv_key_file, 0x700)
                self.assertFalse(ek.save_to_files(priv_key_file))
>>>>>>> ffd2727d

        # given
        with open(private_key_loc, 'w') as f:
            f.write("foo")
        with open(public_key_loc, 'w') as f:
            f.write("bar")

        # when
        EllipticalKeysAuth._backup_keys(private_key_loc, public_key_loc)

        # then
        assert os.listdir(self.path) == [
            "priv_2017-11-23_11-40-27_767804.bak",
            "pub_2017-11-23_11-40-27_767804.bak",
        ]

    def test_sign_verify_elliptical(self):
        ek = EllipticalKeysAuth(self.path)
        data = b"abcdefgh\nafjalfa\rtajlajfrlajl\t" * 100
        signature = ek.sign(data)
        self.assertTrue(ek.verify(signature, data))
        self.assertTrue(ek.verify(signature, data, ek.key_id))
        ek2 = EllipticalKeysAuth(os.path.join(self.path, str(random())))
        self.assertTrue(ek2.verify(signature, data, ek.key_id))
        data2 = b"23103"
        sig = ek2.sign(data2)
        self.assertTrue(ek.verify(sig, data2, ek2.key_id))

    def test_sign_fail_elliptical(self):
        """ Test incorrect signature or data """
        ek = EllipticalKeysAuth(self.path)
        data1 = b"qaz123WSX./;'[]"
        data2 = b"qaz123WSY./;'[]"
        sig1 = ek.sign(data1)
        sig2 = ek.sign(data2)
        self.assertTrue(ek.verify(sig1, data1))
        self.assertTrue(ek.verify(sig2, data2))
        self.assertFalse(ek.verify(sig1, data2))
        self.assertFalse(ek.verify(sig1, [data1]))
        self.assertFalse(ek.verify(sig2, None))
        self.assertFalse(ek.verify(sig2, data1))
        self.assertFalse(ek.verify(None, data1))

    def test_save_load_keys(self):
        """ Tests for saving and loading keys """
        from golem.core.common import is_windows
        ek = EllipticalKeysAuth(self.path)
<<<<<<< HEAD
        pub_key_file = os.path.join(self.path, "pub.key")
        priv_key_file = os.path.join(self.path, "priv.key")
        pub_key = ek.public_key
=======
        priv_key_file = join(self.path, "priv.key")
        pub_key = ek.get_public_key()
>>>>>>> ffd2727d
        priv_key = ek._private_key
        ek.save_to_files(priv_key_file)
        with self.assertRaises(TypeError):
            ek.generate_new(None)
        ek.generate_new(5)
        self.assertNotEqual(ek.public_key, pub_key)
        self.assertNotEqual(ek._private_key, priv_key)
        with open(priv_key_file, 'rb') as f:
            self.assertEqual(f.read(), priv_key)
        self.assertTrue(ek.load_from_file(priv_key_file))
        self.assertEqual(ek.public_key, pub_key)
        self.assertEqual(ek._private_key, priv_key)

        if not is_windows():
            from os import getuid
            if getuid() != 0:
                priv_key_file = os.path.join(self.path, "priv_incorrect.hey")
                open(priv_key_file, 'w').close()
<<<<<<< HEAD
                os.chmod(priv_key_file, 0x700)
                pub_key_file = os.path.join(self.path, "pub_incorrect.hey")
                open(pub_key_file, 'w').close()
                os.chmod(pub_key_file, 0x700)
                self.assertFalse(ek.save_to_files(priv_key_file, pub_key_file))
=======
                chmod(priv_key_file, 0x700)
                self.assertFalse(ek.save_to_files(priv_key_file))
>>>>>>> ffd2727d

    def test_fixed_sign_verify_elliptical(self):
        public_key = b"cdf2fa12bef915b85d94a9f210f2e432542f249b8225736d923fb0" \
                     b"7ac7ce38fa29dd060f1ea49c75881b6222d26db1c8b0dd1ad4e934" \
                     b"263cc00ed03f9a781444"
        private_key = b"1aab847dd0aa9c3993fea3c858775c183a588ac328e5deb9ceeee" \
                      b"3b4ac6ef078"

        ek = EllipticalKeysAuth(self.path)

        ek.public_key = decode_hex(public_key)
        ek._private_key = decode_hex(private_key)
        ek.key_id = encode_hex(ek.public_key)
        ek.ecc = ECCx(ek._private_key)

        msg = message.WantToComputeTask(node_name='node_name',
                                       task_id='task_id',
                                       perf_index=2200,
                                       price=5 * 10 ** 18,
                                       max_resource_size=250000000,
                                       max_memory_size=300000000,
                                       num_cores=4)

        data = msg.get_short_hash()
        signature = ek.sign(data)

        dumped_s = CBORSerializer.dumps(signature)
        loaded_s = CBORSerializer.loads(dumped_s)

        self.assertEqual(signature, loaded_s)

        dumped_d = CBORSerializer.dumps(data)
        loaded_d = CBORSerializer.loads(dumped_d)

        self.assertEqual(data, loaded_d)

        dumped_k = CBORSerializer.dumps(ek.key_id)
        loaded_k = CBORSerializer.loads(dumped_k)

        self.assertEqual(ek.key_id, loaded_k)
        self.assertTrue(ek.verify(loaded_s, loaded_d, ek.key_id))

        dumped_l = msg.serialize(ek.sign, lambda x: ek.encrypt(x, public_key))
        loaded_l = message.Message.deserialize(dumped_l, ek.decrypt)

        self.assertEqual(msg.get_short_hash(), loaded_l.get_short_hash())
        self.assertTrue(ek.verify(msg.sig, msg.get_short_hash(), ek.key_id))

    def test_encrypt_decrypt_elliptical(self):
        """ Test encryption and decryption with EllipticalKeysAuth """
        ek = EllipticalKeysAuth(os.path.join(self.path, str(random())))
        data = b"abcdefgh\nafjalfa\rtajlajfrlajl\t" * 1000
        enc = ek.encrypt(data)
        self.assertEqual(ek.decrypt(enc), data)
        ek2 = EllipticalKeysAuth(os.path.join(self.path, str(random())))
        self.assertEqual(ek2.decrypt(ek.encrypt(data, ek2.key_id)), data)
        data2 = b"23103"
        self.assertEqual(ek.decrypt(ek2.encrypt(data2, ek.key_id)), data2)
        data3 = b"\x00" + os.urandom(1024)
        ek.generate_new(2)
        self.assertEqual(ek2.decrypt(ek2.encrypt(data3)), data3)
        with self.assertRaises(TypeError):
            ek2.encrypt(None)

    def test_difficulty(self):
        difficulty = 8
        ek = EllipticalKeysAuth(self.path, difficulty=difficulty)
        # first 8 bits of digest must be 0
        assert sha2(ek.public_key).to_bytes(256, 'big')[0] == 0
        assert ek.get_difficulty() >= difficulty
        assert EllipticalKeysAuth.is_pubkey_difficult(ek.public_key, difficulty)
        assert EllipticalKeysAuth.is_pubkey_difficult(ek.key_id, difficulty)<|MERGE_RESOLUTION|>--- conflicted
+++ resolved
@@ -1,6 +1,5 @@
 import os
 from random import random, randint
-<<<<<<< HEAD
 from unittest import TestCase
 from unittest.mock import patch
 
@@ -9,23 +8,12 @@
 from golem_messages.cryptography import ECCx
 
 from golem import testutils
-from golem.core.keysauth import EllipticalKeysAuth, \
-    get_random, get_random_float, sha2, sha3
+from golem.core.keysauth import EllipticalKeysAuth, get_random, \
+    get_random_float, sha2
 from golem.core.simpleserializer import CBORSerializer
-from golem.utils import encode_hex, decode_hex
-
-=======
-
-from golem.core.keysauth import KeysAuth, EllipticalKeysAuth, RSAKeysAuth, \
-    get_random, get_random_float, sha2
-from golem.core.simpleserializer import CBORSerializer
-from golem.tools.testwithappconfig import TestWithKeysAuth
 from golem.utils import decode_hex
-
-from golem_messages import message
-from golem_messages.cryptography import ECCx
-
->>>>>>> ffd2727d
+from golem.utils import encode_hex
+
 
 class TestKeysAuth(TestCase, testutils.PEP8MixIn):
     PEP8_FILES = ['golem/core/keysauth.py']
@@ -70,20 +58,14 @@
         keys_dir = os.path.join(self.path, 'keys')
         private_key_name = "priv_key"
         private_key_path = os.path.join(keys_dir, private_key_name)
-        public_key_name = "pub_key"
-        public_key_path = os.path.join(keys_dir, public_key_name)
 
         # given
         os.makedirs(keys_dir)
         with open(private_key_path, 'wb') as f:
             f.write(b'123')
-        with open(public_key_path, 'wb') as f:
-            f.write(b'123')
-
-        # when
-        EllipticalKeysAuth(self.path,
-                           private_key_name=private_key_name,
-                           public_key_name=public_key_name)
+
+        # when
+        EllipticalKeysAuth(self.path, private_key_name)
 
         # then
         assert logger.error.called
@@ -92,32 +74,6 @@
         assert len(new_priv_key) == EllipticalKeysAuth.PRIV_KEY_LEN
 
     @patch('golem.core.keysauth.logger')
-    def test_init_pub_key_wrong_length(self, logger):
-        keys_dir = os.path.join(self.path, 'keys')
-        private_key_name = "priv_key"
-        private_key_path = os.path.join(keys_dir, private_key_name)
-        public_key_name = "pub_key"
-        public_key_path = os.path.join(keys_dir, public_key_name)
-
-        # given
-        os.makedirs(keys_dir)
-        with open(private_key_path, 'wb') as f:
-            f.write(b'#'*EllipticalKeysAuth.PRIV_KEY_LEN)
-        with open(public_key_path, 'wb') as f:
-            f.write(b'123')
-
-        # when
-        EllipticalKeysAuth(self.path,
-                           private_key_name=private_key_name,
-                           public_key_name=public_key_name)
-
-        # then
-        assert logger.error.called
-        with open(public_key_path, 'rb') as f:
-            new_pub_key = f.read()
-        assert len(new_pub_key) == EllipticalKeysAuth.PUB_KEY_LEN
-
-    @patch('golem.core.keysauth.logger')
     def test_key_recreate_on_increased_difficulty(self, logger):
         old_difficulty = 0
         new_difficulty = 8
@@ -142,112 +98,50 @@
     def test_key_successful_load(self, logger):
         # given
         ek = EllipticalKeysAuth(self.path)
-        priv_key = ek._private_key
-        pub_key = ek.public_key
+        private_key = ek._private_key
+        public_key = ek.public_key
         del ek
         logger.reset_mock()  # just in case
 
-<<<<<<< HEAD
         # when
         ek2 = EllipticalKeysAuth(self.path)
 
         # then
-        assert priv_key == ek2._private_key
-        assert pub_key == ek2.public_key
+        assert private_key == ek2._private_key
+        assert public_key == ek2.public_key
         assert not logger.warning.called
 
     @freeze_time("2017-11-23 11:40:27.767804")
     def test_backup_keys_with_no_keys(self):
-        private_key_loc = os.path.join(self.path, "priv")
-        public_key_loc = os.path.join(self.path, "pub")
-
         # given
         assert os.listdir(self.path) == []  # empty dir
-
-        # when
-        EllipticalKeysAuth._backup_keys(private_key_loc, public_key_loc)
-
-        # then
-        assert os.listdir(self.path) == []  # it stays empty
+        priv_key_name = 'priv'
+
+        # when
+        EllipticalKeysAuth(self.path, priv_key_name)
+
+        # then
+        assert os.listdir(self.path) == ['keys']
+        assert os.listdir(os.path.join(self.path, 'keys')) == [priv_key_name]
 
     @freeze_time("2017-11-23 11:40:27.767804")
     def test_backup_keys(self):
-        private_key_loc = os.path.join(self.path, "priv")
-        public_key_loc = os.path.join(self.path, "pub")
-=======
-    def test_sign_verify(self):
-        """ Test signing messages """
-        km = RSAKeysAuth(self.path)
-        data = b"abcdefgh\nafjalfa\rtajlajfrlajl\t" * 100
-        signature = km.sign(data)
-        self.assertTrue(km.verify(signature, data))
-        self.assertTrue(km.verify(signature, data, km.public_key))
-        km2 = RSAKeysAuth(self.path, "PRIVATE2")
-        self.assertTrue(km2.verify(signature, data, km.public_key))
-        data2 = b"ABBALJL\nafaoawuoauofa\ru0180141mfa\t" * 100
-        signature2 = km2.sign(data2)
-        self.assertTrue(km.verify(signature2, data2, km2.public_key))
-        self.assertFalse(km.verify(signature, data2))
-        self.assertFalse(km.verify(signature, [data]))
-        self.assertFalse(km.verify(None, data))
-        self.assertFalse(km.verify(signature, None))
-
-    def test_encrypt_decrypt_rsa(self):
-        """ Test encryption and decryption with RSAKeysAuth """
-        from os import urandom
-        km = RSAKeysAuth(self.path)
-        data = b"\x00" + urandom(128)
-        self.assertEqual(km.decrypt(km.encrypt(data)), data)
-        self.assertEqual(km.decrypt(km.encrypt(data, km.public_key)), data)
-        km2 = RSAKeysAuth(self.path)
-        data = b"\x00" + urandom(128)
-        self.assertEqual(km.decrypt(km2.encrypt(data, km.public_key)), data)
-
-    def test_save_load_keys_rsa(self):
-        """ Tests for saving and loading keys """
-        from os.path import join
-        from os import chmod, mkdir
-        from golem.core.common import is_windows
-        if not path.isdir(self.path):
-            mkdir(self.path)
-        ek = RSAKeysAuth(self.path)
-        priv_key_file = join(self.path, "priv_rsa.key")
-        pub_key = ek.get_public_key().exportKey()
-        priv_key = ek._private_key.exportKey()
-        self.assertTrue(ek.save_to_files(priv_key_file))
-        with self.assertRaises(TypeError):
-            ek.generate_new(None)
-        ek.generate_new(5)
-        self.assertNotEqual(ek.get_public_key(), pub_key)
-        self.assertNotEqual(ek._private_key, priv_key)
-        with open(priv_key_file, 'rb') as f:
-            self.assertEqual(f.read(), priv_key)
-        self.assertTrue(ek.load_from_file(priv_key_file))
-        self.assertEqual(ek.get_public_key().exportKey(), pub_key)
-        self.assertEqual(ek._private_key.exportKey(), priv_key)
-
-        if not is_windows():
-            from os import getuid
-            if getuid() != 0:
-                priv_key_file = join(self.path, "priv_rsa_incorrect.key")
-                open(priv_key_file, 'w').close()
-                chmod(priv_key_file, 0x700)
-                self.assertFalse(ek.save_to_files(priv_key_file))
->>>>>>> ffd2727d
-
-        # given
-        with open(private_key_loc, 'w') as f:
+        # given
+        priv_key_name = 'priv'
+        private_key_dir = os.path.join(self.path, 'keys')
+        os.mkdir(private_key_dir)
+        private_key_path = os.path.join(private_key_dir, priv_key_name)
+        with open(private_key_path, 'w') as f:
             f.write("foo")
-        with open(public_key_loc, 'w') as f:
-            f.write("bar")
-
-        # when
-        EllipticalKeysAuth._backup_keys(private_key_loc, public_key_loc)
-
-        # then
-        assert os.listdir(self.path) == [
-            "priv_2017-11-23_11-40-27_767804.bak",
-            "pub_2017-11-23_11-40-27_767804.bak",
+
+        # when
+        EllipticalKeysAuth(self.path, priv_key_name)
+
+        # then
+        assert os.listdir(self.path) == ['keys']
+        assert os.listdir(os.path.join(self.path, 'keys')) == [
+            "%s_2017-11-23_11-40-27_767804.bak" % priv_key_name,
+            priv_key_name,
         ]
 
     def test_sign_verify_elliptical(self):
@@ -277,47 +171,6 @@
         self.assertFalse(ek.verify(sig2, data1))
         self.assertFalse(ek.verify(None, data1))
 
-    def test_save_load_keys(self):
-        """ Tests for saving and loading keys """
-        from golem.core.common import is_windows
-        ek = EllipticalKeysAuth(self.path)
-<<<<<<< HEAD
-        pub_key_file = os.path.join(self.path, "pub.key")
-        priv_key_file = os.path.join(self.path, "priv.key")
-        pub_key = ek.public_key
-=======
-        priv_key_file = join(self.path, "priv.key")
-        pub_key = ek.get_public_key()
->>>>>>> ffd2727d
-        priv_key = ek._private_key
-        ek.save_to_files(priv_key_file)
-        with self.assertRaises(TypeError):
-            ek.generate_new(None)
-        ek.generate_new(5)
-        self.assertNotEqual(ek.public_key, pub_key)
-        self.assertNotEqual(ek._private_key, priv_key)
-        with open(priv_key_file, 'rb') as f:
-            self.assertEqual(f.read(), priv_key)
-        self.assertTrue(ek.load_from_file(priv_key_file))
-        self.assertEqual(ek.public_key, pub_key)
-        self.assertEqual(ek._private_key, priv_key)
-
-        if not is_windows():
-            from os import getuid
-            if getuid() != 0:
-                priv_key_file = os.path.join(self.path, "priv_incorrect.hey")
-                open(priv_key_file, 'w').close()
-<<<<<<< HEAD
-                os.chmod(priv_key_file, 0x700)
-                pub_key_file = os.path.join(self.path, "pub_incorrect.hey")
-                open(pub_key_file, 'w').close()
-                os.chmod(pub_key_file, 0x700)
-                self.assertFalse(ek.save_to_files(priv_key_file, pub_key_file))
-=======
-                chmod(priv_key_file, 0x700)
-                self.assertFalse(ek.save_to_files(priv_key_file))
->>>>>>> ffd2727d
-
     def test_fixed_sign_verify_elliptical(self):
         public_key = b"cdf2fa12bef915b85d94a9f210f2e432542f249b8225736d923fb0" \
                      b"7ac7ce38fa29dd060f1ea49c75881b6222d26db1c8b0dd1ad4e934" \
@@ -333,12 +186,12 @@
         ek.ecc = ECCx(ek._private_key)
 
         msg = message.WantToComputeTask(node_name='node_name',
-                                       task_id='task_id',
-                                       perf_index=2200,
-                                       price=5 * 10 ** 18,
-                                       max_resource_size=250000000,
-                                       max_memory_size=300000000,
-                                       num_cores=4)
+                                        task_id='task_id',
+                                        perf_index=2200,
+                                        price=5 * 10 ** 18,
+                                        max_resource_size=250000000,
+                                        max_memory_size=300000000,
+                                        num_cores=4)
 
         data = msg.get_short_hash()
         signature = ek.sign(data)
