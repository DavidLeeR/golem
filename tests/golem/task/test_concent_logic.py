--- conflicted
+++ resolved
@@ -378,12 +378,6 @@
         task_manager.check_next_subtask.return_value = True
         task_manager.is_my_task.return_value = True
         task_manager.should_wait_for_node.return_value = False
-<<<<<<< HEAD
-        task_manager.get_next_subtask.return_value = \
-            factories.tasks.ComputeTaskDefFactory()
-
-        task_session._react_to_want_to_compute_task(self.msg)
-=======
         ctd = factories.tasks.ComputeTaskDefFactory()
         task_manager.get_next_subtask.return_value = ctd
 
@@ -400,7 +394,6 @@
         ):
             task_session._react_to_want_to_compute_task(self.msg)
 
->>>>>>> d0986ebe
         send_mock.assert_called()
         ttc = send_mock.call_args_list[2][0][0]
         self.assertIsInstance(ttc, message.tasks.TaskToCompute)
