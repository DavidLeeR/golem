<#

.SYNOPSIS
This is a script for creating SMB shares to be used by docker-volume-netshare plugin.

.DESCRIPTION
Script assumes that both user <UserName> and directory <SharedDirPath> exist.
Script grants <UserName> full rights to all files and subfolders in <SharedDirPath> (however *NOT* to the <SharedDirPath> itself).
Name of the created share is MD5 digest of normalized <SharedDirPath>.
If a share with this name already exists script does not create a new one.

.EXAMPLE
./create-share.ps1 -UserName golem-docker -SharedDirPath C:\Users\golem-workdir

#>

param(
    [Parameter(Mandatory=$true)] [string] $UserName,
    [Parameter(Mandatory=$true)] [string] $SharedDirPath
)

$ErrorActionPreference = "Stop"
[Console]::OutputEncoding = [Text.UTF8Encoding]::UTF8

# Assert that user exists
Get-LocalUser $UserName | Out-Null

# Assert that directory exists
if (!(Test-Path -Path $SharedDirPath -PathType Container)) {
    Write-Error -Message "$SharedDirPath is not a directory."
}

# Normalize path
$SharedDirPath = (Convert-Path -Path $SharedDirPath).TrimEnd("\").ToLower()

"Setting directory ACL..."

$FileSystemRights = [System.Security.AccessControl.FileSystemRights]"FullControl"
$InheritanceFlags = [System.Security.AccessControl.InheritanceFlags]"ContainerInherit, ObjectInherit"
$PropagationFlags = [System.Security.AccessControl.PropagationFlags]"InheritOnly"
$AccessControlType = [System.Security.AccessControl.AccessControlType]::Allow
$AccessRule = New-Object System.Security.AccessControl.FileSystemAccessRule($UserName, $FileSystemRights, $InheritanceFlags, $PropagationFlags, $AccessControlType)

$Acl = Get-Acl $SharedDirPath
$Acl.AddAccessRule($AccessRule)
Set-Acl -Path $SharedDirPath -AclObject $Acl


$PathAsStream = [IO.MemoryStream]::new([Text.Encoding]::UTF8.GetBytes($SharedDirPath))
$SmbShareName = (Get-FileHash -InputStream $PathAsStream -Algorithm MD5).Hash

if (Get-SmbShare | Where-Object -Property Name -EQ $SmbShareName) {
    "Share already exists."
    exit
}

"Sharing directory..."

$Command = "New-SmbShare -Name $SmbShareName -Path '$SharedDirPath' -FullAccess '$env:COMPUTERNAME\$UserName'"
$Output = (New-TemporaryFile).FullName

$Process = Start-Process -FilePath "powershell.exe" `
<<<<<<< HEAD
    -ArgumentList "-Command $Command 2>&1 | Out-File -FilePath $Output -Encoding UTF8" `
    -Wait -PassThru -Verb RunAs -WindowStyle hidden
=======
    -ArgumentList "-Command $Command 2>&1 | Out-File -FilePath '$Output' -Encoding UTF8" `
    -Wait -PassThru -Verb RunAs
>>>>>>> e4c41ba5

Get-Content -Encoding "UTF8" $Output | Write-Output

exit $Process.ExitCode<|MERGE_RESOLUTION|>--- conflicted
+++ resolved
@@ -60,13 +60,8 @@
 $Output = (New-TemporaryFile).FullName
 
 $Process = Start-Process -FilePath "powershell.exe" `
-<<<<<<< HEAD
-    -ArgumentList "-Command $Command 2>&1 | Out-File -FilePath $Output -Encoding UTF8" `
+    -ArgumentList "-Command $Command 2>&1 | Out-File -FilePath '$Output' -Encoding UTF8" `
     -Wait -PassThru -Verb RunAs -WindowStyle hidden
-=======
-    -ArgumentList "-Command $Command 2>&1 | Out-File -FilePath '$Output' -Encoding UTF8" `
-    -Wait -PassThru -Verb RunAs
->>>>>>> e4c41ba5
 
 Get-Content -Encoding "UTF8" $Output | Write-Output
 
