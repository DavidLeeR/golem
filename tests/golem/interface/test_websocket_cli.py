--- conflicted
+++ resolved
@@ -31,15 +31,11 @@
 
         with rpc_context():
 
-<<<<<<< HEAD
-            ws_cli = WebSocketCLI(Mock(), MagicMock(), '127.0.0.1', 12345, realm='golem')
-=======
             ws_cli = WebSocketCLI(Mock(),
                                   MagicMock(),
                                   '127.0.0.1',
                                   12345,
                                   realm='golem')
->>>>>>> bf168de6
             ws_cli.execute()
 
             assert isinstance(
@@ -52,15 +48,11 @@
             deferred.result = Failure(Exception("Failure"))
             deferred.called = True
 
-<<<<<<< HEAD
-            ws_cli = WebSocketCLI(Mock(), MagicMock(), '127.0.0.1', 12345, realm='golem')
-=======
             ws_cli = WebSocketCLI(Mock(),
                                   MagicMock(),
                                   '127.0.0.1',
                                   12345,
                                   realm='golem')
->>>>>>> bf168de6
             ws_cli.execute()
 
             assert isinstance(
