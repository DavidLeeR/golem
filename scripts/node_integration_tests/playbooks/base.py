from functools import partial, wraps
from pathlib import Path
import re
import sys
import tempfile
import time
import traceback
import typing

from bidict import bidict

from twisted.internet import reactor, task
from twisted.internet.error import ReactorNotRunning
from twisted.internet import _sslverify  # pylint: disable=protected-access

from scripts.node_integration_tests.rpc.client import RPCClient
from scripts.node_integration_tests import helpers, tasks

from golem.rpc.cert import CertificateError

from .test_config_base import NodeId

if typing.TYPE_CHECKING:
    from queue import Queue
    from subprocess import Popen
    from .test_config_base import TestConfigBase, NodeConfig


_sslverify.platformTrust = lambda: None


def print_result(result):
    print(f"Result: {result}")


def print_error(error):
    print(f"Error: {error}")


def catch_and_print_exceptions(f):
    @wraps(f)
    def wrapper(*args, **kwargs):
        try:
            f(*args, **kwargs)
        except:
            traceback.print_exc()
    return wrapper


class NodeTestPlaybook:
    INTERVAL = 1
    RECONNECT_COUNTDOWN_INITIAL = 10

    def __init__(self, config: 'TestConfigBase') -> None:
        self.config = config

        def setup_datadir(
                node_id: NodeId,
                node_configs:
                'typing.Union[NodeConfig, typing.List[NodeConfig]]') \
                -> None:
            if isinstance(node_configs, list):
                datadir: typing.Optional[str] = None
                for node_config in node_configs:
                    if node_config.datadir is None:
                        if datadir is None:
                            datadir = helpers.mkdatadir(node_id.value)
                        node_config.datadir = datadir
            else:
                if node_configs.datadir is None:
                    node_configs.datadir = helpers.mkdatadir(node_id.value)

        for node_id, node_configs in self.config.nodes.items():
            setup_datadir(node_id, node_configs)

        self.output_path = tempfile.mkdtemp(
            prefix="golem-integration-test-output-")
        helpers.set_task_output_path(self.config.task_dict, self.output_path)

        self.nodes: 'typing.Dict[NodeId, Popen]' = {}
        self.output_queues: 'typing.Dict[NodeId, Queue]' = {}
        self.nodes_ports: typing.Dict[NodeId, int] = {}
        self.nodes_keys: typing.Dict[NodeId, str] = {}
        self.nodes_exit_codes: typing.Dict[NodeId, typing.Optional[int]] = {}

        self._loop = task.LoopingCall(self.run)
        self.start_time: float = 0
        self.exit_code = 0
        self.current_step = 0
        self.known_tasks: typing.Optional[typing.Set[str]] = None
        self.task_id: typing.Optional[str] = None
        self.nodes_started = False
        self.task_in_creation = False
        self.subtasks: typing.Optional[typing.Set[str]] = None

        self.reconnect_attempts_left = 7
        self.reconnect_countdown = self.RECONNECT_COUNTDOWN_INITIAL
        self.has_requested_eth: bool = False
        self.retry_counter = 0

        self.start_nodes()
        self.started = True

    @property
    def task_settings_dict(self) -> dict:
        return tasks.get_settings(self.config.task_settings)

    @property
    def output_extension(self):
        return self.task_settings_dict.get('options', {}).get('format')

    @property
    def current_step_method(self):
        return self.steps[self.current_step]

    @property
    def current_step_name(self) -> str:
        step = self.current_step_method
        if isinstance(step, partial):
            kwargs = ", ".join(f"{k}={v}" for k, v in step.keywords.items())
            return step.func.__name__ + '(' + kwargs + ')'
        return step.__name__

    @property
    def time_elapsed(self) -> float:
        return time.time() - self.start_time

    def fail(self, msg: typing.Optional[str] = None):
        print(msg or "Test run failed after {} seconds on step {}: {}".format(
                self.time_elapsed, self.current_step, self.current_step_name))

        for node_id, output_queue in self.output_queues.items():
            if self.config.dump_output_on_fail or (
                    self.config.dump_output_on_crash
                    and self.nodes_exit_codes[node_id] is not None):
                helpers.print_output(output_queue, node_id.value + ' ')

        self.stop(1)

    def _success(self):
        print("Test run completed in {} seconds after {} steps.".format(
            self.time_elapsed, self.current_step + 1, ))
        self.stop(0)

    def next(self):
        if self.current_step == len(self.steps) - 1:
            self._success()
            return
        self.current_step += 1
        self.retry_counter = 0

    def previous(self):
        assert (self.current_step > 0), "Cannot move back past step 0"
        self.current_step -= 1
        self.retry_counter = 0

    def _wait_gnt_eth(self, node_id: NodeId, result):
        gnt_balance = helpers.to_ether(result.get('gnt'))
        gntb_balance = helpers.to_ether(result.get('av_gnt'))
        eth_balance = helpers.to_ether(result.get('eth'))
        if gnt_balance > 0 and eth_balance > 0 and gntb_balance > 0:
            print("{} has {} total GNT ({} GNTB) and {} ETH.".format(
                node_id.value, gnt_balance, gntb_balance, eth_balance))
            # FIXME: Remove this sleep when golem handles it ( #4221 )
            if self.has_requested_eth:
                time.sleep(30)
            self.next()

        else:
            print("Waiting for {} GNT(B)/converted GNTB/ETH ({}/{}/{})".format(
                node_id.value, gnt_balance, gntb_balance, eth_balance))
            self.has_requested_eth = True
            time.sleep(15)

    def step_wait_for_gnt(self, node_id: NodeId):
        def on_success(result):
            return self._wait_gnt_eth(node_id, result)
        return self.call(node_id, 'pay.balance', on_success=on_success)

    def step_get_key(self, node_id: NodeId):
        def on_success(result):
            print(f"{node_id.value} key: {result}")
            self.nodes_keys[node_id] = result
            self.next()

        def on_error(_):
            print(f"Waiting for the {node_id.value} node...")
            time.sleep(3)

        return self.call(node_id, 'net.ident.key',
                         on_success=on_success, on_error=on_error)

    def step_configure(self, node_id: NodeId):
        opts = self.config.current_nodes[node_id].opts
        if not opts:
            self.next()
            return

        def on_success(_):
            print(f"Configured {node_id.value}")
            self.next()

        def on_error(_):
            print(f"failed configuring {node_id.value}")
            self.fail()

        return self.call(node_id, 'env.opts.update', opts,
                         on_success=on_success, on_error=on_error)

    def step_get_network_info(self, node_id: NodeId):
        def on_success(result):
            if result.get('listening') and result.get('port_statuses'):
                ports = list(result.get('port_statuses').keys())
                port = ports[0]
                self.nodes_ports[node_id] = port
                print(f"{node_id.value}'s port: {port} (all: {ports})")
                self.next()
            else:
                print(f"Waiting for {node_id.value}'s network info...")
                time.sleep(3)

        return self.call(node_id, 'net.status', on_success=on_success)

    def step_connect(self, node_id: NodeId, target_node: NodeId):
        def on_success(result):
            print("Peer connection initialized.")
            self.reconnect_countdown = self.RECONNECT_COUNTDOWN_INITIAL
            self.next()
        return self.call(node_id, 'net.peer.connect',
                         ("localhost", self.nodes_ports[target_node]),
                         on_success=on_success)

    def step_verify_connection(self, node_id: NodeId, target_node: NodeId):
        def on_success(result):
            result_peer_keys: typing.Set[str] = \
                {peer['key_id'] for peer in result}

            expected_peer_keys: typing.Set[str] = set(self.nodes_keys.values())
            unexpected_peer_keys: typing.Set[str] = \
                result_peer_keys - expected_peer_keys

            if unexpected_peer_keys:
                print(f"{node_id.value} connected with unexpected peers:"
                      f" {unexpected_peer_keys}")
                self.fail()
                return

            if self.nodes_keys[target_node] not in result_peer_keys:
                if self.reconnect_countdown > 0:
                    self.reconnect_countdown -= 1
                    print("Waiting for nodes to sync...")
                    time.sleep(10)
                    return

                if self.reconnect_attempts_left > 0:
                    self.reconnect_attempts_left -= 1
                    print("Retrying peer connection.")
                    self.previous()
                    return

                self.fail("Could not sync nodes despite trying hard.")
                return

            print(f"{node_id.value} connected with {target_node.value}.")
            self.next()

        return self.call(node_id, 'net.peers.connected', on_success=on_success)

    def step_get_known_tasks(self, node_id: NodeId = NodeId.requestor):
        def on_success(result):
            self.known_tasks = set(map(lambda r: r['id'], result))
            print(f"Got current tasks list from the {node_id.value}.")
            self.next()

        return self.call(node_id, 'comp.tasks', on_success=on_success)

    def step_create_task(self, node_id: NodeId = NodeId.requestor):
        print("Output path: {}".format(self.output_path))
        print("Task dict: {}".format(self.config.task_dict))

        def on_success(result):
            if result[0]:
                print("Created task.")
                self.task_in_creation = False
                self.next()
            else:
                msg = result[1]
                if re.match('Not enough GNT', msg):
                    print(f"Waiting for {node_id.value}'s GNTB...")
                    time.sleep(30)
                    self.task_in_creation = False
                else:
                    print("Failed to create task {}".format(msg))
                    self.fail()

        if not self.task_in_creation:
            self.task_in_creation = True
            return self.call(node_id, 'comp.task.create', self.config.task_dict,
                             on_success=on_success)

    def step_get_task_id(self, node_id: NodeId = NodeId.requestor):

        def on_success(result):
            tasks = set(map(lambda r: r['id'], result))
            new_tasks = tasks - self.known_tasks
            if len(new_tasks) != 1:
                print("Cannot find the new task ({})".format(new_tasks))
                time.sleep(30)
            else:
                self.task_id = list(new_tasks)[0]
                print("Task id: {}".format(self.task_id))
                self.next()

        return self.call(node_id, 'comp.tasks', on_success=on_success)

    def step_get_task_status(self, node_id: NodeId = NodeId.requestor):
        def on_success(result):
            print("Task status: {}".format(result['status']))
            self.next()

        return self.call(node_id, 'comp.task', self.task_id,
                         on_success=on_success)

    def step_wait_task_finished(self, node_id: NodeId = NodeId.requestor):
        def on_success(result):
            if result['status'] == 'Finished':
                print("Task finished.")
                self.next()
            elif result['status'] == 'Timeout':
                self.fail("Task timed out :( ... ")
            else:
                print("{} ... ".format(result['status']))
                time.sleep(10)

        return self.call(node_id, 'comp.task', self.task_id,
                         on_success=on_success)

    def step_verify_output(self):
        settings = self.task_settings_dict
        output_file_name = settings.get('name') + '.' + self.output_extension

        print("Verifying output file: {}".format(output_file_name))
        found_files = list(
            Path(self.output_path).glob(f'**/{output_file_name}')
        )

        if len(found_files) > 0 and found_files[0].is_file():
            print("Output present :)")
            self.next()
        else:
            print("Failed to find the output.")
            self.fail()

    def step_get_subtasks(self, node_id: NodeId = NodeId.requestor,
                          statuses: typing.Set[str] = {'Finished'}):
        def on_success(result):
            subtasks = {
                self.nodes_keys.inverse[s['node_id']]: s.get('subtask_id')
                for s in result
                if s.get('status') in statuses
            }
            for k, v in subtasks.items():
                if k not in self.subtasks:
                    self.subtasks[k] = {v}
                else:
                    self.subtasks[k].add(v)

            if not self.subtasks:
                self.fail("No subtasks found???")
            self.next()

        return self.call(node_id, 'comp.task.subtasks', self.task_id,
                         on_success=on_success)

    def step_verify_income(self,
                           node_id: NodeId = NodeId.provider,
                           from_node: NodeId = NodeId.requestor):
        def on_success(result):
            payments = {
                p.get('subtask')
                for p in result
                if p.get('payer') == self.nodes_keys[from_node]
            }
            unpaid = self.subtasks[node_id] - payments
            if unpaid:
                print("Found subtasks with no matching payments: %s" % unpaid)
                time.sleep(3)
                return

            print("All subtasks accounted for.")
            self.next()

        return self.call(node_id, 'pay.incomes', on_success=on_success)

    def step_stop_nodes(self):
        if self.nodes_started:
            print("Stopping nodes")
            self.stop_nodes()

        time.sleep(10)
        self._poll_exit_codes()
        if any(exit_code is None
               for exit_code in self.nodes_exit_codes.values()):
            print("...")
            return

        if any(exit_code != 0 for exit_code in self.nodes_exit_codes.values()):
            for node_id, exit_code in self.nodes_exit_codes.items():
                if exit_code != 0:
                    print(f"Abnormal termination {node_id.value}: {exit_code}")
            self.fail()
            return

        print("Stopped nodes")
        self.next()

    def step_restart_nodes(self):
        print("Starting nodes again")
        self.config.use_next_nodes()

        self.task_in_creation = False
        time.sleep(60)

        self.start_nodes()
        print("Nodes restarted")
        self.next()

    initial_steps: typing.Tuple = (
        partial(step_get_key, node_id=NodeId.provider),
        partial(step_get_key, node_id=NodeId.requestor),
        partial(step_configure, node_id=NodeId.provider),
        partial(step_configure, node_id=NodeId.requestor),
        partial(step_get_network_info, node_id=NodeId.provider),
        partial(step_get_network_info, node_id=NodeId.requestor),
        partial(step_connect, node_id=NodeId.requestor,
                target_node=NodeId.provider),
        partial(step_verify_connection, node_id=NodeId.requestor,
                target_node=NodeId.provider),
        partial(step_wait_for_gnt, node_id=NodeId.requestor),
        step_get_known_tasks,
    )

    steps: typing.Tuple = initial_steps + (
        step_create_task,
        step_get_task_id,
        step_get_task_status,
        step_wait_task_finished,
        step_verify_output,
        step_get_subtasks,
        step_verify_income,
    )

    @staticmethod
    def _call_rpc(method, *args, port, datadir, on_success, on_error, **kwargs):
        try:
            client = RPCClient(
                host='localhost',
                port=port,
                datadir=datadir,
            )
        except CertificateError as e:
            on_error(e)
            return

        return client.call(method, *args,
                           on_success=on_success,
                           on_error=on_error,
                           **kwargs)

    def call(self, node_id: NodeId, method: str, *args,
             on_success=print_result,
             on_error=print_error,
             **kwargs):
        node_config = self.config.current_nodes[node_id]
        return self._call_rpc(
            method,
            port=node_config.rpc_port,
            datadir=node_config.datadir,
            *args,
            on_success=catch_and_print_exceptions(on_success),
            on_error=catch_and_print_exceptions(on_error),
            **kwargs,
        )

    def start_nodes(self):
        for node_id, node_config in self.config.current_nodes.items():
            print(f"{node_id.value} config: {repr(node_config)}")
            node = helpers.run_golem_node(
                node_config.script,
                node_config.make_args(),
                nodes_root=self.config.nodes_root,
            )
            self.nodes[node_id] = node
            self.output_queues[node_id] = helpers.get_output_queue(node)

        self.nodes_started = True

    def stop_nodes(self):
        if not self.nodes_started:
            return

        for node_id, node in self.nodes.items():
            helpers.gracefully_shutdown(node, node_id.value)

        self.nodes_started = False

    def _poll_exit_codes(self):
        self.nodes_exit_codes = {
            node_id: node.poll()
            for node_id, node
            in self.nodes.items()
        }

    def run(self):
        if self.nodes_started:
            self._poll_exit_codes()
            if any(exit_code is not None
                   for exit_code in self.nodes_exit_codes.values()):
                for node_id, exit_code in self.nodes_exit_codes.items():
                    helpers.report_termination(exit_code, node_id.value)
                self.fail("A node exited abnormally.")

        try:
            self.retry_counter += 1
            if self.retry_counter >= 100:
                raise Exception("Step tried 100 times, failing")
            method = self.current_step_method
            return method(self)
        except Exception as e:  # noqa pylint:disable=too-broad-exception
            e, msg, tb = sys.exc_info()
            print("Exception {}: {} on step {}: {}".format(
                e.__name__, msg, self.current_step, self.current_step_name))
            traceback.print_tb(tb)
            self.fail()
            return

<<<<<<< HEAD
    def __init__(self, config: 'TestConfigBase') -> None:
        self.config = config

        def setup_datadir(
                node_id: NodeId,
                node_configs:
                'typing.Union[NodeConfig, typing.List[NodeConfig]]') \
                -> None:
            if isinstance(node_configs, list):
                datadir: typing.Optional[str] = None
                for node_config in node_configs:
                    if node_config.datadir is None:
                        if datadir is None:
                            datadir = helpers.mkdatadir(node_id.value)
                        node_config.datadir = datadir
            else:
                if node_configs.datadir is None:
                    node_configs.datadir = helpers.mkdatadir(node_id.value)

        for node_id, node_configs in self.config.nodes.items():
            setup_datadir(node_id, node_configs)

        self.output_path = tempfile.mkdtemp(
            prefix="golem-integration-test-output-")
        helpers.set_task_output_path(self.config.task_dict, self.output_path)

        self.nodes: 'typing.Dict[NodeId, Popen]' = {}
        self.output_queues: 'typing.Dict[NodeId, Queue]' = {}
        self.nodes_ports: typing.Dict[NodeId, int] = {}
        self.nodes_keys: bidict[NodeId, str] = bidict()
        self.nodes_exit_codes: typing.Dict[NodeId, typing.Optional[int]] = {}

        self._loop = task.LoopingCall(self.run)
        self.start_time: float = 0
        self.exit_code = 0
        self.current_step = 0
        self.known_tasks: typing.Optional[typing.Set[str]] = None
        self.task_id: typing.Optional[str] = None
        self.nodes_started = False
        self.task_in_creation = False
        self.subtasks: typing.Dict[NodeId, typing.Set[str]] = {}

        self.reconnect_attempts_left = 7
        self.reconnect_countdown = self.RECONNECT_COUNTDOWN_INITIAL
        self.retry_counter = 0

        self.start_nodes()
        self.started = True

=======
>>>>>>> 695cb4d7
    def start(self) -> None:
        self.start_time = time.time()
        d = self._loop.start(self.INTERVAL, False)
        d.addErrback(lambda x: print(x))

        reactor.addSystemEventTrigger(
            'before', 'shutdown', lambda: self.stop(2))
        reactor.run()

    def stop(self, exit_code):
        if not self.started:
            return

        self.started = False
        try:
            reactor.stop()
        except ReactorNotRunning:
            pass

        self.stop_nodes()
        self.exit_code = exit_code<|MERGE_RESOLUTION|>--- conflicted
+++ resolved
@@ -80,7 +80,7 @@
         self.nodes: 'typing.Dict[NodeId, Popen]' = {}
         self.output_queues: 'typing.Dict[NodeId, Queue]' = {}
         self.nodes_ports: typing.Dict[NodeId, int] = {}
-        self.nodes_keys: typing.Dict[NodeId, str] = {}
+        self.nodes_keys: bidict[NodeId, str] = bidict()
         self.nodes_exit_codes: typing.Dict[NodeId, typing.Optional[int]] = {}
 
         self._loop = task.LoopingCall(self.run)
@@ -91,7 +91,7 @@
         self.task_id: typing.Optional[str] = None
         self.nodes_started = False
         self.task_in_creation = False
-        self.subtasks: typing.Optional[typing.Set[str]] = None
+        self.subtasks: typing.Dict[NodeId, typing.Set[str]] = {}
 
         self.reconnect_attempts_left = 7
         self.reconnect_countdown = self.RECONNECT_COUNTDOWN_INITIAL
@@ -534,58 +534,6 @@
             self.fail()
             return
 
-<<<<<<< HEAD
-    def __init__(self, config: 'TestConfigBase') -> None:
-        self.config = config
-
-        def setup_datadir(
-                node_id: NodeId,
-                node_configs:
-                'typing.Union[NodeConfig, typing.List[NodeConfig]]') \
-                -> None:
-            if isinstance(node_configs, list):
-                datadir: typing.Optional[str] = None
-                for node_config in node_configs:
-                    if node_config.datadir is None:
-                        if datadir is None:
-                            datadir = helpers.mkdatadir(node_id.value)
-                        node_config.datadir = datadir
-            else:
-                if node_configs.datadir is None:
-                    node_configs.datadir = helpers.mkdatadir(node_id.value)
-
-        for node_id, node_configs in self.config.nodes.items():
-            setup_datadir(node_id, node_configs)
-
-        self.output_path = tempfile.mkdtemp(
-            prefix="golem-integration-test-output-")
-        helpers.set_task_output_path(self.config.task_dict, self.output_path)
-
-        self.nodes: 'typing.Dict[NodeId, Popen]' = {}
-        self.output_queues: 'typing.Dict[NodeId, Queue]' = {}
-        self.nodes_ports: typing.Dict[NodeId, int] = {}
-        self.nodes_keys: bidict[NodeId, str] = bidict()
-        self.nodes_exit_codes: typing.Dict[NodeId, typing.Optional[int]] = {}
-
-        self._loop = task.LoopingCall(self.run)
-        self.start_time: float = 0
-        self.exit_code = 0
-        self.current_step = 0
-        self.known_tasks: typing.Optional[typing.Set[str]] = None
-        self.task_id: typing.Optional[str] = None
-        self.nodes_started = False
-        self.task_in_creation = False
-        self.subtasks: typing.Dict[NodeId, typing.Set[str]] = {}
-
-        self.reconnect_attempts_left = 7
-        self.reconnect_countdown = self.RECONNECT_COUNTDOWN_INITIAL
-        self.retry_counter = 0
-
-        self.start_nodes()
-        self.started = True
-
-=======
->>>>>>> 695cb4d7
     def start(self) -> None:
         self.start_time = time.time()
         d = self._loop.start(self.INTERVAL, False)
