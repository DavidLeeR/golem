--- conflicted
+++ resolved
@@ -146,24 +146,8 @@
         ets = self.client.transaction_system
         ets.return_value = ets
         ets.return_value.eth_base_for_batch_payment.return_value = 0
-<<<<<<< HEAD
-        self.client = Client(
-            datadir=self.path,
-            app_config=Mock(),
-            config_desc=ClientConfigDescriptor(),
-            keys_auth=Mock(),
-            database=Mock(),
-            transaction_system=ets,
-            connect_to_known_hosts=False,
-            use_docker_manager=False,
-            use_monitor=False,
-        )
         self.client.withdraw('123', '0xdead', 'ETH', 123)
         ets.withdraw.assert_called_once_with(123, '0xdead', 'ETH', 123)
-=======
-        self.client.withdraw('123', '0xdead', 'ETH')
-        ets.withdraw.assert_called_once_with(123, '0xdead', 'ETH')
->>>>>>> e422d056
 
     def test_get_withdraw_gas_cost(self, *_):
         dest = '0x' + 40 * '0'
