from __future__ import division
<<<<<<< HEAD
import jsonpickle as json
import logging
import os

from ethereum.utils import denoms
from PyQt4 import QtCore
from PyQt4.QtCore import QObject
from PyQt4.QtGui import QTableWidgetItem
from twisted.internet import task
from twisted.internet.defer import inlineCallbacks, returnValue

from golem.client import GolemClientRemoteEventListener
from golem.core.common import get_golem_path
from golem.core.simpleenv import SimpleEnv
from golem.interface.client.logic import AppLogic
from golem.resource.dirmanager import DirManager
from golem.task.taskbase import Task
from golem.task.taskstate import TaskState
from golem.task.taskstate import TaskStatus

from apps.core.benchmark.benchmarkrunner import BenchmarkRunner
from apps.core.benchmark.minilight.src.minilight import makePerfTest
from apps.core.task.gnrtaskstate import TaskDesc


=======

import logging
import os
from PyQt4 import QtCore

import jsonpickle as json
from PyQt4.QtCore import QObject
from PyQt4.QtGui import QTableWidgetItem
from ethereum.utils import denoms
from twisted.internet import task
from twisted.internet.defer import inlineCallbacks, returnValue

from apps.core.benchmark.benchmarkrunner import BenchmarkRunner
from apps.core.benchmark.minilight.src.minilight import makePerfTest
from apps.core.task.gnrtaskstate import GNRTaskState
from apps.rendering.task.renderingtaskstate import RenderingTaskState
from golem.core.common import get_golem_path
from golem.core.simpleenv import SimpleEnv
from golem.core.simpleserializer import DictSerializer
from golem.resource.dirmanager import DirManager, DirectoryType
from golem.task.taskbase import Task
from golem.task.taskstate import TaskState
from golem.task.taskstate import TaskStatus
>>>>>>> 61fe2107
from gui.controller.testingtaskprogresscustomizer import TestingTaskProgressDialogCustomizer
from gui.controller.updatingconfigdialogcustomizer import UpdatingConfigDialogCustomizer
from gui.view.dialog import TestingTaskProgressDialog, UpdatingConfigDialog

logger = logging.getLogger("app")


<<<<<<< HEAD
class ClientRemoteEventListener(GolemClientRemoteEventListener):
    def __init__(self, service_info):
        GolemClientRemoteEventListener.__init__(self, service_info)

    def task_updated(self, task_id):
        assert self.remote_client
        self.remote_client.task_status_changed(task_id)

    def check_network_state(self):
        assert self.remote_client
        self.remote_client.check_network_state()


task_to_remove_status = [TaskStatus.aborted, TaskStatus.timeout, TaskStatus.finished, TaskStatus.paused]


class GNRApplicationLogic(QtCore.QObject, AppLogic):
    def __init__(self):
        QtCore.QObject.__init__(self)
        AppLogic.__init__(self)
        self.tasks = {}
        self.test_tasks = {}
=======
task_to_remove_status = [TaskStatus.aborted, TaskStatus.timeout, TaskStatus.finished, TaskStatus.paused]


class GNRApplicationLogic(QtCore.QObject):
    def __init__(self):
        QtCore.QObject.__init__(self)
        self.tasks = {}
        self.test_tasks = {}
        self.task_types = {}
>>>>>>> 61fe2107
        self.customizer = None
        self.root_path = os.path.normpath(os.path.join(get_golem_path(), 'gui'))
        self.nodes_manager_client = None
        self.client = None
        self.progress_dialog = None
        self.progress_dialog_customizer = None
        self.config_dialog = None
        self.config_dialog_customizer = None
        self.add_new_nodes_function = lambda x: None
<<<<<<< HEAD
        self.res_dirs = None
        self.br = None
        self.__looping_calls = None
        self.reactor = None
        self.options = None  # Current task options #FIXME - is it really needed?
=======
        self.datadir = None
        self.res_dirs = None
        self.node_name = None
        self.br = None
        self.__looping_calls = None
        self.dir_manager = None
        self.reactor = None
>>>>>>> 61fe2107
        self.current_task_type = None  # Which task type is currently active
        self.default_task_type = None  # Which task type should be displayed first

    def start(self):
        task_status = task.LoopingCall(self.get_status)
        task_peers = task.LoopingCall(self.update_peers_view)
        task_payments = task.LoopingCall(self.update_payments_view)
        task_computing_stats = task.LoopingCall(self.update_stats)
        task_estimated_reputation = task.LoopingCall(self.update_estimated_reputation)
        task_status.start(3.0)
        task_peers.start(3.0)
        task_payments.start(5.0)
        task_computing_stats.start(3.0)
        task_estimated_reputation.start(60.0)
        self.__looping_calls = (task_peers, task_status, task_payments, task_computing_stats, task_estimated_reputation)

    def stop(self):
        for looping_call in self.__looping_calls:
            looping_call.stop()

    def register_gui(self, gui, customizer_class):
        self.customizer = customizer_class(gui, self)

    @inlineCallbacks
<<<<<<< HEAD
    def register_client(self, client, logic_service_info):
        event_listener = ClientRemoteEventListener(logic_service_info)

        self.client = client
        self.client.register_listener(event_listener)
        self.customizer.init_config()

        use_transaction_system = yield client.use_transaction_system()
        if use_transaction_system:
            payment_address = yield client.get_payment_address()
        else:
            payment_address = ""

        config = yield self.get_config()
        response = yield self.client.start_batch() \
            .get_description() \
            .get_client_id() \
            .get_datadir() \
            .get_node_name() \
            .call()

        self.node_name = response.pop()
        self.datadir = response.pop()
        client_id = response.pop()
        description = response.pop()

        self.customizer.set_options(config, client_id, payment_address, description)
        if not self.node_name:
            self.customizer.prompt_node_name(config)
        self.dir_manager = DirManager(self.datadir)
=======
    def register_client(self, client):

        datadir = yield client.get_datadir()
        config_dict = yield client.get_settings()
        client_id = yield client.get_key_id()
        payment_address = yield client.get_payment_address()
        description = yield client.get_description()

        config = DictSerializer.load(config_dict)

        self.client = client
        self.datadir = datadir
        self.node_name = config.node_name
        self.dir_manager = DirManager(self.datadir)

        self.customizer.init_config()
        self.customizer.set_options(config, client_id, payment_address, description)

        if not self.node_name:
            self.customizer.prompt_node_name(self.node_name)
>>>>>>> 61fe2107

    def register_start_new_node_function(self, func):
        self.add_new_nodes_function = func

    @inlineCallbacks
    def get_res_dirs(self):
        dirs = yield self.client.get_res_dirs()
        returnValue(dirs)

    def remove_computed_files(self):
<<<<<<< HEAD
        self.client.remove_computed_files()

    def remove_distributed_files(self):
        self.client.remove_distributed_files()

    def remove_received_files(self):
        self.client.remove_received_files()

    @inlineCallbacks
    def check_network_state(self):
        listen_port = yield self.client.get_p2p_port()
        task_server_port = yield self.client.get_task_server_port()
        if listen_port == 0 or task_server_port == 0:
            self.customizer.gui.ui.errorLabel.setText("Application not listening, check config file.")
            returnValue(None)

        peer_info = yield self.client.get_peer_info()
        peers_num = len(peer_info)

        if peers_num == 0:
            self.customizer.gui.ui.errorLabel.setText("Not connected to Golem Network. Check seed parameters.")
            returnValue(None)

        self.customizer.gui.ui.errorLabel.setText("")

    def get_task(self, task_id):
        assert task_id in self.tasks, "GNRApplicationLogic: task {} not added".format(task_id)

=======
        self.client.clear_dir(DirectoryType.COMPUTED)

    def remove_distributed_files(self):
        self.client.clear_dir(DirectoryType.DISTRIBUTED)

    def remove_received_files(self):
        self.client.clear_dir(DirectoryType.RECEIVED)

    def connection_status_changed(self, message):
        self.customizer.gui.ui.errorLabel.setText(message)

    def get_task(self, task_id):
        assert task_id in self.tasks, "GNRApplicationLogic: task {} not added".format(task_id)
>>>>>>> 61fe2107
        return self.tasks[task_id]

    def get_task_types(self):
        return self.task_types

    def get_current_task_type(self):
        """
        :return str: id of a currently active task type
        """
        return self.current_task_type

    def get_default_task_type(self):
        return self.default_task_type

    @inlineCallbacks
    def get_status(self):
        client_status = yield self.client.get_status()
        self.customizer.gui.ui.statusTextBrowser.setText(client_status)

    def update_peers_view(self):
<<<<<<< HEAD
        self.client.get_peer_info().addCallback(self._update_peers_view)
=======
        self.client.get_connected_peers().addCallback(self._update_peers_view)
>>>>>>> 61fe2107

    def _update_peers_view(self, peers):
        table = self.customizer.gui.ui.connectedPeersTable
        row_count = table.rowCount() if isinstance(table, QObject) else 0
        new_row_count = len(peers)

        if new_row_count < row_count:
            for i in xrange(row_count, new_row_count, -1):
                table.removeRow(i - 1)
        elif new_row_count > row_count:
            for i in xrange(row_count, new_row_count):
                table.insertRow(i)

        for i, peer in enumerate(peers):
<<<<<<< HEAD
            table.setItem(i, 0, QTableWidgetItem(peer.address))
            table.setItem(i, 1, QTableWidgetItem(str(peer.port)))
            table.setItem(i, 2, QTableWidgetItem(peer.key_id))
            table.setItem(i, 3, QTableWidgetItem(peer.node_name))
=======
            table.setItem(i, 0, QTableWidgetItem(peer['address']))
            table.setItem(i, 1, QTableWidgetItem(str(peer['port'])))
            table.setItem(i, 2, QTableWidgetItem(peer['key_id']))
            table.setItem(i, 3, QTableWidgetItem(peer['node_name']))
>>>>>>> 61fe2107

    def update_payments_view(self):
        self.client.get_balance().addCallback(self._update_payments_view)

    def _update_payments_view(self, result_tuple):
        if any(b is None for b in result_tuple):
            return
        b, ab, deposit = result_tuple
<<<<<<< HEAD
=======
        b, ab, deposit = int(b), int(ab), int(deposit)
>>>>>>> 61fe2107

        rb = b - ab
        total = deposit + b
        fmt = "{:.6f} ETH"
        ui = self.customizer.gui.ui
        ui.localBalanceLabel.setText(fmt.format(b / denoms.ether))
        ui.availableBalanceLabel.setText(fmt.format(ab / denoms.ether))
        ui.reservedBalanceLabel.setText(fmt.format(rb / denoms.ether))
        ui.depositBalanceLabel.setText(fmt.format(deposit / denoms.ether))
        ui.totalBalanceLabel.setText(fmt.format(total / denoms.ether))

    @inlineCallbacks
    def update_estimated_reputation(self):
        use_ranking = yield self.client.use_ranking()
        if use_ranking:
            ui = self.customizer.gui.ui

            client_key = yield self.client.get_node_key()
            computing_trust = yield self.client.get_computing_trust(client_key)
            requesting_trust = yield self.client.get_requesting_trust(client_key)

            pro_rep = int(computing_trust * 100)
            req_rep = int(requesting_trust * 100)

            ui.estimatedProviderReputation.setText("{}%".format(pro_rep))
            ui.estimatedRequestorReputation.setText("{}%".format(req_rep))
        else:
            message = "Ranking system off"
            self.customizer.gui.ui.estimatedRequestorReputation.setText(message)
            self.customizer.gui.ui.estimatedProviderReputation.setText(message)

    @inlineCallbacks
    def update_stats(self):
        response = yield self.client.get_task_stats()

        self.customizer.gui.ui.knownTasks.setText(str(response['in_network']))
        self.customizer.gui.ui.supportedTasks.setText(str(response['supported']))
        self.customizer.gui.ui.computedTasks.setText(str(response['subtasks_computed']))
        self.customizer.gui.ui.tasksWithErrors.setText(str(response['subtasks_with_errors']))
        self.customizer.gui.ui.tasksWithTimeouts.setText(str(response['subtasks_with_timeout']))

    @inlineCallbacks
    def get_config(self):
<<<<<<< HEAD
        config = yield self.client.get_config()
        returnValue(config)
=======
        config_dict = yield self.client.get_settings()
        returnValue(DictSerializer.load(config_dict))
>>>>>>> 61fe2107

    def change_description(self, description):
        self.client.change_description(description)

    def quit(self):
        self.client.quit()

    def get_task_type(self, name):
        if name in self.task_types:
            return self.task_types[name]
        else:
            assert False, "Task {} not registered".format(name)

    def task_settings_changed(self):
        self.customizer.new_task_dialog_customizer.task_settings_changed()

    @inlineCallbacks
<<<<<<< HEAD
    def change_config(self, cfg_desc, run_benchmarks=False):
        yield self.client.change_config(cfg_desc, run_benchmarks=run_benchmarks)
        self.node_name = yield self.client.get_node_name()
        self.customizer.set_name(u"{}".format(self.node_name))

=======
    def change_node_name(self, node_name):
        yield self.client.update_setting('node_name', node_name)
        self.node_name = node_name
        self.customizer.set_name(u"{}".format(self.node_name))

    @inlineCallbacks
    def change_config(self, cfg_desc, run_benchmarks=False):
        cfg_dict = DictSerializer.dump(cfg_desc)
        yield self.client.update_settings(cfg_dict, run_benchmarks=run_benchmarks)
        self.node_name = yield self.client.get_setting('node_name')
        self.customizer.set_name(u"{}".format(self.node_name))

    def _get_new_task_state(self):
        return GNRTaskState()

>>>>>>> 61fe2107
    def start_task(self, task_id):
        ts = self.get_task(task_id)

        if ts.task_state.status != TaskStatus.notStarted:
            error_msg = "Task already started"
            self.customizer.show_error_window(error_msg)
            logger.error(error_msg)
            return

        tb = self.get_builder(ts)
        t = Task.build_task(tb)
        ts.task_state.status = TaskStatus.starting
<<<<<<< HEAD
        self.customizer.update_tasks(self.tasks)

        self.client.enqueue_new_task(t)
=======

        self.customizer.update_tasks(self.tasks)
        self.client.create_task(DictSerializer.dump(t))

    def get_builder(self, task_state):
        task_type = task_state.definition.task_type
        return self.task_types[task_type].task_builder_type(self.node_name,
                                                            task_state.definition,
                                                            self.datadir, self.dir_manager)
>>>>>>> 61fe2107

    def restart_task(self, task_id):
        self.client.restart_task(task_id)

    def abort_task(self, task_id):
        self.client.abort_task(task_id)

    def pause_task(self, task_id):
        self.client.pause_task(task_id)

    def resume_task(self, task_id):
        self.client.resume_task(task_id)

    def delete_task(self, task_id):
        self.client.delete_task(task_id)
        self.customizer.remove_task(task_id)

    def show_task_details(self, task_id):
        self.customizer.show_details_dialog(task_id)

    def clone_task(self, task_id):
        self.customizer.clone_task(task_id)

    def restart_subtask(self, subtask_id):
        self.client.restart_subtask(subtask_id)

    def change_task(self, task_id):
        self.customizer.show_change_task_dialog(task_id)

    def show_task_result(self, task_id):
        self.customizer.show_task_result(task_id)

    @inlineCallbacks
<<<<<<< HEAD
    def get_keys_auth(self):
        keys_auth = yield self.client.get_keys_auth()
        returnValue(keys_auth)

    @inlineCallbacks
=======
>>>>>>> 61fe2107
    def get_key_id(self):
        key_id = yield self.client.get_key_id()
        returnValue(key_id)

    @inlineCallbacks
    def get_difficulty(self):
        difficulty = yield self.client.get_difficulty()
        returnValue(difficulty)

    @inlineCallbacks
    def load_keys_from_file(self, file_name):
        result = yield self.client.load_keys_from_file(file_name)
        returnValue(result)

    @inlineCallbacks
    def save_keys_to_files(self, private_key_path, public_key_path):
        result = yield self.client.save_keys_to_files(private_key_path, public_key_path)
        returnValue(result)

    def change_timeouts(self, task_id, full_task_timeout, subtask_timeout):
        if task_id in self.tasks:
            task = self.tasks[task_id]
            task.definition.full_task_timeout = full_task_timeout
            task.definition.subtask_timeout = subtask_timeout
            self.client.change_timeouts(task_id, full_task_timeout, subtask_timeout)
            self.customizer.update_task_additional_info(task)
        else:
<<<<<<< HEAD
            logger.error("It's not my task: {} ".format(task_id))
=======
            logger.error("It's not my task: {}".format(task_id))
>>>>>>> 61fe2107

    def get_test_tasks(self):
        return self.test_tasks

    def add_task_from_definition(self, definition):
<<<<<<< HEAD
        task_state = TaskDesc()
=======
        task_state = self._get_new_task_state()
>>>>>>> 61fe2107
        task_state.status = TaskStatus.notStarted

        task_state.definition = definition

        self.add_tasks([task_state])

    def add_tasks(self, tasks):

        if len(tasks) == 0:
            return

        for t in tasks:
            if t.definition.task_id not in self.tasks:
                self.tasks[t.definition.task_id] = t
                self.customizer.add_task(t)
            else:
                self.tasks[t.definition.task_id] = t

        self.customizer.update_tasks(self.tasks)
        self.customizer.gui.ui.listWidget.setCurrentItem(self.customizer.gui.ui.listWidget.item(1))

    def register_new_task_type(self, task_type):
<<<<<<< HEAD
        AppLogic.register_new_task_type(self, task_type)
        if len(self.task_types) == 1:
            self.default_task_type = task_type
=======
        if task_type.name not in self.task_types:
            self.task_types[task_type.name] = task_type
            if len(self.task_types) == 1:
                self.default_task_type = task_type
        else:
            assert False, "Task type {} already registered".format(task_type.name)
>>>>>>> 61fe2107

    def register_new_test_task_type(self, test_task_info):
        if test_task_info.name not in self.test_tasks:
            self.test_tasks[test_task_info.name] = test_task_info
        else:
            assert False, "Test task {} already registered".format(test_task_info.name)

    @staticmethod
    def save_task(task_state, file_path):
        path = u"{}".format(file_path)
        if not path.endswith(".gt"):
            if not path.endswith("."):
                file_path += "."
            file_path += "gt"
        with open(file_path, "wb") as f:
            data = json.dumps(task_state)
            f.write(data)

    @staticmethod
    def recount_performance(num_cores):
        test_file = os.path.join(get_golem_path(), 'apps', 'core', 'benchmark', 'minilight', 'cornellbox.ml.txt')
        result_file = SimpleEnv.env_file_name("minilight.ini")
        estimated_perf = makePerfTest(test_file, result_file, num_cores)
        return estimated_perf

<<<<<<< HEAD
    def toggle_config_dialog(self, on=True):
=======
    def lock_config(self, on=True):
>>>>>>> 61fe2107
        self.customizer.gui.setEnabled('new_task', not on)
        self.customizer.gui.setEnabled('settings', not on)  # disable 'change' and 'cancel' buttons

        if on:
            if not self.config_dialog_customizer:
                self.config_dialog = UpdatingConfigDialog(self.customizer.gui.window)
                self.config_dialog_customizer = UpdatingConfigDialogCustomizer(self.config_dialog, self)
                self.config_dialog.show()
        else:
            if self.config_dialog_customizer:
                self.config_dialog_customizer.close()
                self.config_dialog_customizer = None
                self.config_dialog = None

<<<<<<< HEAD
    def docker_config_changed(self):
        self.customizer.configuration_dialog_customizer.load_data()

    def run_test_task(self, task_state):
        if not self._validate_task_state(task_state):
            return False

        self.progress_dialog = TestingTaskProgressDialog(self.customizer.gui.window)
        self.progress_dialog_customizer = TestingTaskProgressDialogCustomizer(self.progress_dialog, self)
        self.progress_dialog_customizer.enable_ok_button(False)  # disable 'ok' button
        self.progress_dialog_customizer.enable_abort_button(False)  # disable 'abort' button
        self.progress_dialog_customizer.enable_close(False)  # prevent from closing
        self.progress_dialog_customizer.show_message("Preparing test...")

        def on_abort():
            self.progress_dialog_customizer.show_message("Aborting test...")
            self.abort_test_task()

        self.progress_dialog_customizer.gui.ui.abortButton.clicked.connect(on_abort)
        self.customizer.gui.setEnabled('new_task', False)  # disable everything on 'new task' tab
        self.progress_dialog.show()

        tb = self.get_builder(task_state)
        t = Task.build_task(tb)
        self.client.run_test_task(t)

        return True
=======
    def config_changed(self):
        self.customizer.configuration_dialog_customizer.load_data()

    def run_test_task(self, task_state):
        if self._validate_task_state(task_state):

            def on_abort():
                self.progress_dialog_customizer.show_message("Aborting test...")
                self.abort_test_task()

            self.progress_dialog = TestingTaskProgressDialog(self.customizer.gui.window)
            self.progress_dialog_customizer = TestingTaskProgressDialogCustomizer(self.progress_dialog, self)
            self.progress_dialog_customizer.enable_ok_button(False)    # disable 'ok' button
            self.progress_dialog_customizer.enable_abort_button(False) # disable 'abort' button
            self.progress_dialog_customizer.enable_close(False)        # prevent from closing
            self.progress_dialog_customizer.show_message("Preparing test...")
            self.progress_dialog_customizer.gui.ui.abortButton.clicked.connect(on_abort)
            self.customizer.gui.setEnabled('new_task', False)  # disable everything on 'new task' tab
            self.progress_dialog.show()

            tb = self.get_builder(task_state)
            t = Task.build_task(tb)
            self.client.run_test_task(DictSerializer.dump(t))

            return True

        return False
>>>>>>> 61fe2107

    def test_task_started(self, success):
        self.progress_dialog_customizer.show_message("Testing...")
        self.progress_dialog_customizer.enable_abort_button(success)

    def abort_test_task(self):
        self.client.abort_test_task()

    # label param is the gui element to set text
    def run_benchmark(self, benchmark, label, cfg_param_name):
<<<<<<< HEAD
        task_state = TaskDesc()
=======
        task_state = RenderingTaskState()
>>>>>>> 61fe2107
        task_state.status = TaskStatus.notStarted
        task_state.definition = benchmark.query_benchmark_task_definition()
        self._validate_task_state(task_state)

        tb = self.get_builder(task_state)
        t = Task.build_task(tb)
<<<<<<< HEAD

        reactor = self.__get_reactor()

        self.br = BenchmarkRunner(t, self.datadir,
                                  lambda p: reactor.callFromThread(self._benchmark_computation_success,
                                                                   performance=p, label=label,
=======
        
        reactor = self.__get_reactor()

        self.br = BenchmarkRunner(t, self.datadir,
                                  lambda p: reactor.callFromThread(self._benchmark_computation_success, 
                                                                   performance=p, label=label, 
>>>>>>> 61fe2107
                                                                   cfg_param=cfg_param_name),
                                  self._benchmark_computation_error,
                                  benchmark)

        self.progress_dialog = TestingTaskProgressDialog(self.customizer.gui.window)
        self.progress_dialog_customizer = TestingTaskProgressDialogCustomizer(self.progress_dialog, self)
<<<<<<< HEAD
        self.progress_dialog_customizer.enable_ok_button(False)  # disable 'ok' button
        self.customizer.gui.setEnabled('recount', False)  # disable all 'recount' buttons
=======
        self.progress_dialog_customizer.enable_ok_button(False) # disable 'ok' button
        self.customizer.gui.setEnabled('recount', False)        # disable all 'recount' buttons
>>>>>>> 61fe2107
        self.progress_dialog.show()

        self.br.start()

    @inlineCallbacks
    def _benchmark_computation_success(self, performance, label, cfg_param):
        self.progress_dialog.stop_progress_bar()
        self.progress_dialog_customizer.show_message(u"Recounted")
        self.progress_dialog_customizer.enable_ok_button(True)  # enable 'ok' button
<<<<<<< HEAD
        self.customizer.gui.setEnabled('recount', True)  # enable all 'recount' buttons
=======
        self.customizer.gui.setEnabled('recount', True)         # enable all 'recount' buttons
>>>>>>> 61fe2107

        # rounding
        perf = int((performance * 10) + 0.5) / 10.0
        yield self.client.update_setting(cfg_param, perf)
        label.setText(str(perf))

    def _benchmark_computation_error(self, error):
        self.progress_dialog.stop_progress_bar()
        self.progress_dialog_customizer.show_message(u"Recounting failed: {}".format(error))
        self.progress_dialog_customizer.enable_ok_button(True)  # enable 'ok' button
<<<<<<< HEAD
        self.customizer.gui.setEnabled('recount', True)  # enable all 'recount' buttons
=======
        self.customizer.gui.setEnabled('recount', True)         # enable all 'recount' buttons
>>>>>>> 61fe2107

    @inlineCallbacks
    def get_environments(self):
        environments = yield self.client.get_environments()
        returnValue(environments)

<<<<<<< HEAD
    def change_accept_tasks_for_environment(self, env_id, state):
        self.client.change_accept_tasks_for_environment(env_id, state)

    # TODO Move this function to new task dialog
    def change_verification_option(self, size_x_max=None, size_y_max=None):
        if size_x_max:
            self.customizer.gui.ui.verificationSizeXSpinBox.setMaximum(size_x_max)
        if size_y_max:
            self.customizer.gui.ui.verificationSizeYSpinBox.setMaximum(size_y_max)

    def test_task_computation_success(self, results, est_mem, msg=None):
        self.progress_dialog.stop_progress_bar()  # stop progress bar and set it's value to 100
        if msg is not None:
           self.customizer.show_error_window(u"{}".format(msg))
        msg = u"Task tested successfully"
        self.progress_dialog_customizer.show_message(msg)
        self.progress_dialog_customizer.enable_ok_button(True)  # enable 'ok' button
        self.progress_dialog_customizer.enable_close(True)
        self.progress_dialog_customizer.enable_abort_button(False)  # disable 'abort' button
        self.customizer.gui.setEnabled('new_task', True)  # enable everything on 'new task' tab
=======
    def enable_environment(self, env_id):
        self.client.enable_environment(env_id)

    def disable_environment(self, env_id):
        self.client.disable_environment(env_id)

    def test_task_computation_success(self, results, est_mem, msg=None):
        self.progress_dialog.stop_progress_bar()                # stop progress bar and set it's value to 100
        if msg is not None:
            from PyQt4.QtGui import QMessageBox
            ms_box = QMessageBox(QMessageBox.NoIcon, "Warning", u"{}".format(msg))
            ms_box.exec_()
            ms_box.show()
        msg = u"Task tested successfully"
        self.progress_dialog_customizer.show_message(msg)
        self.progress_dialog_customizer.enable_ok_button(True)    # enable 'ok' button
        self.progress_dialog_customizer.enable_close(True)
        self.progress_dialog_customizer.enable_abort_button(False)# disable 'abort' button
        self.customizer.gui.setEnabled('new_task', True)        # enable everything on 'new task' tab
>>>>>>> 61fe2107
        if self.customizer.new_task_dialog_customizer:
            self.customizer.new_task_dialog_customizer.test_task_computation_finished(True, est_mem)

    def test_task_computation_error(self, error):
        self.progress_dialog.stop_progress_bar()
        err_msg = u"Task test computation failure. "
        if error:
            err_msg += self.__parse_error_message(error)
        self.progress_dialog_customizer.show_message(err_msg)
<<<<<<< HEAD
        self.progress_dialog_customizer.enable_ok_button(True)  # enable 'ok' button
        self.progress_dialog_customizer.enable_close(True)
        self.progress_dialog_customizer.enable_abort_button(False)  # disable 'abort' button
=======
        self.progress_dialog_customizer.enable_ok_button(True) # enable 'ok' button
        self.progress_dialog_customizer.enable_close(True)
        self.progress_dialog_customizer.enable_abort_button(False)# disable 'abort' button
>>>>>>> 61fe2107
        self.customizer.gui.setEnabled('new_task', True)  # enable everything on 'new task' tab
        if self.customizer.new_task_dialog_customizer:
            self.customizer.new_task_dialog_customizer.test_task_computation_finished(False, 0)

    @staticmethod
    def __parse_error_message(error_msg):
        if any(code in error_msg for code in ['246', '247', '500']):
            return u"[{}] There is a chance that you RAM limit is too low. Consider increasing max memory usage".format(
                error_msg)
        return u"{}".format(error_msg)

    @inlineCallbacks
    def task_status_changed(self, task_id):
<<<<<<< HEAD

        if task_id in self.tasks:
            ts = yield self.client.query_task_state(task_id)
=======
        if task_id in self.tasks:
            ts_dict = yield self.client.query_task_state(task_id)
            ts = DictSerializer.load(ts_dict)
>>>>>>> 61fe2107
            assert isinstance(ts, TaskState)
            self.tasks[task_id].task_state = ts
            self.customizer.update_tasks(self.tasks)
            if ts.status in task_to_remove_status:
                self.client.remove_task_header(task_id)
                self.client.remove_task(task_id)
        else:
            logger.warning("Unknown task_id {}".format(task_id))

        if self.customizer.current_task_highlighted.definition.task_id == task_id:
            self.customizer.update_task_additional_info(self.tasks[task_id])

    def key_changed(self):
        self.client.key_changed()

    @inlineCallbacks
    def get_payments(self):
        payments_list = yield self.client.get_payments_list()
        returnValue(payments_list)

    @inlineCallbacks
    def get_incomes(self):
        incomes_list = yield self.client.get_incomes_list()
        returnValue(incomes_list)

    @inlineCallbacks
    def get_max_price(self):
        """ Return suggested max price per hour of computation
        :return:
        """
<<<<<<< HEAD
        config = yield self.get_config()
        returnValue(config.max_price)
=======
        max_price = yield self.client.get_setting('max_price')
        returnValue(max_price)
>>>>>>> 61fe2107

    @inlineCallbacks
    def get_cost_for_task_id(self, task_id):
        """
        Get cost of subtasks related with @task_id
        :param task_id: Task ID
        :return: Cost of the task
        """
<<<<<<< HEAD
        cost = yield self.client.get_payment_for_task_id(task_id)
=======
        cost = yield self.client.get_task_cost(task_id)
>>>>>>> 61fe2107
        returnValue(cost)

    def set_current_task_type(self, name):
        if name in self.task_types:
            self.current_task_type = self.task_types[name]
        else:
            logger.error("Unknown task type chosen {}, known task_types: {}".format(name, self.task_types))

    def _validate_task_state(self, task_state):
        td = task_state.definition
<<<<<<< HEAD
        if td.task_type not in self.task_types:
            self.customizer.show_error_window(u"{}".format("Task {} is not registered".format(td.task_type)))
            return False
        is_valid, err = td.is_valid()
        if is_valid and err:
            self.customizer.show_warning_window(u"{}".format(err))
        if not is_valid:
            self.customizer.show_error_window(u"{}".format(err))
        return is_valid
=======
        if not os.path.exists(td.main_program_file):
            self.customizer.show_error_window(u"Main program file does not exist: {}".format(td.main_program_file))
            return False
        return True
>>>>>>> 61fe2107

    @staticmethod
    def _format_stats_message(stat):
        try:
            return u"Session: {}; All time: {}".format(stat[0], stat[1])
        except (IndexError, TypeError) as err:
            logger.warning("Problem with stat formatin {}".format(err))
            return u"Error"

    def __get_reactor(self):
        if not self.reactor:
            from twisted.internet import reactor
            self.reactor = reactor
        return self.reactor<|MERGE_RESOLUTION|>--- conflicted
+++ resolved
@@ -1,5 +1,5 @@
 from __future__ import division
-<<<<<<< HEAD
+
 import jsonpickle as json
 import logging
 import os
@@ -11,64 +11,24 @@
 from twisted.internet import task
 from twisted.internet.defer import inlineCallbacks, returnValue
 
-from golem.client import GolemClientRemoteEventListener
-from golem.core.common import get_golem_path
-from golem.core.simpleenv import SimpleEnv
-from golem.interface.client.logic import AppLogic
-from golem.resource.dirmanager import DirManager
-from golem.task.taskbase import Task
-from golem.task.taskstate import TaskState
-from golem.task.taskstate import TaskStatus
-
 from apps.core.benchmark.benchmarkrunner import BenchmarkRunner
 from apps.core.benchmark.minilight.src.minilight import makePerfTest
 from apps.core.task.gnrtaskstate import TaskDesc
 
-
-=======
-
-import logging
-import os
-from PyQt4 import QtCore
-
-import jsonpickle as json
-from PyQt4.QtCore import QObject
-from PyQt4.QtGui import QTableWidgetItem
-from ethereum.utils import denoms
-from twisted.internet import task
-from twisted.internet.defer import inlineCallbacks, returnValue
-
-from apps.core.benchmark.benchmarkrunner import BenchmarkRunner
-from apps.core.benchmark.minilight.src.minilight import makePerfTest
-from apps.core.task.gnrtaskstate import GNRTaskState
-from apps.rendering.task.renderingtaskstate import RenderingTaskState
 from golem.core.common import get_golem_path
 from golem.core.simpleenv import SimpleEnv
 from golem.core.simpleserializer import DictSerializer
+from golem.interface.client.logic import AppLogic
 from golem.resource.dirmanager import DirManager, DirectoryType
 from golem.task.taskbase import Task
 from golem.task.taskstate import TaskState
 from golem.task.taskstate import TaskStatus
->>>>>>> 61fe2107
+
 from gui.controller.testingtaskprogresscustomizer import TestingTaskProgressDialogCustomizer
 from gui.controller.updatingconfigdialogcustomizer import UpdatingConfigDialogCustomizer
 from gui.view.dialog import TestingTaskProgressDialog, UpdatingConfigDialog
 
 logger = logging.getLogger("app")
-
-
-<<<<<<< HEAD
-class ClientRemoteEventListener(GolemClientRemoteEventListener):
-    def __init__(self, service_info):
-        GolemClientRemoteEventListener.__init__(self, service_info)
-
-    def task_updated(self, task_id):
-        assert self.remote_client
-        self.remote_client.task_status_changed(task_id)
-
-    def check_network_state(self):
-        assert self.remote_client
-        self.remote_client.check_network_state()
 
 
 task_to_remove_status = [TaskStatus.aborted, TaskStatus.timeout, TaskStatus.finished, TaskStatus.paused]
@@ -80,17 +40,6 @@
         AppLogic.__init__(self)
         self.tasks = {}
         self.test_tasks = {}
-=======
-task_to_remove_status = [TaskStatus.aborted, TaskStatus.timeout, TaskStatus.finished, TaskStatus.paused]
-
-
-class GNRApplicationLogic(QtCore.QObject):
-    def __init__(self):
-        QtCore.QObject.__init__(self)
-        self.tasks = {}
-        self.test_tasks = {}
-        self.task_types = {}
->>>>>>> 61fe2107
         self.customizer = None
         self.root_path = os.path.normpath(os.path.join(get_golem_path(), 'gui'))
         self.nodes_manager_client = None
@@ -100,21 +49,11 @@
         self.config_dialog = None
         self.config_dialog_customizer = None
         self.add_new_nodes_function = lambda x: None
-<<<<<<< HEAD
         self.res_dirs = None
         self.br = None
         self.__looping_calls = None
         self.reactor = None
         self.options = None  # Current task options #FIXME - is it really needed?
-=======
-        self.datadir = None
-        self.res_dirs = None
-        self.node_name = None
-        self.br = None
-        self.__looping_calls = None
-        self.dir_manager = None
-        self.reactor = None
->>>>>>> 61fe2107
         self.current_task_type = None  # Which task type is currently active
         self.default_task_type = None  # Which task type should be displayed first
 
@@ -139,38 +78,6 @@
         self.customizer = customizer_class(gui, self)
 
     @inlineCallbacks
-<<<<<<< HEAD
-    def register_client(self, client, logic_service_info):
-        event_listener = ClientRemoteEventListener(logic_service_info)
-
-        self.client = client
-        self.client.register_listener(event_listener)
-        self.customizer.init_config()
-
-        use_transaction_system = yield client.use_transaction_system()
-        if use_transaction_system:
-            payment_address = yield client.get_payment_address()
-        else:
-            payment_address = ""
-
-        config = yield self.get_config()
-        response = yield self.client.start_batch() \
-            .get_description() \
-            .get_client_id() \
-            .get_datadir() \
-            .get_node_name() \
-            .call()
-
-        self.node_name = response.pop()
-        self.datadir = response.pop()
-        client_id = response.pop()
-        description = response.pop()
-
-        self.customizer.set_options(config, client_id, payment_address, description)
-        if not self.node_name:
-            self.customizer.prompt_node_name(config)
-        self.dir_manager = DirManager(self.datadir)
-=======
     def register_client(self, client):
 
         datadir = yield client.get_datadir()
@@ -191,7 +98,6 @@
 
         if not self.node_name:
             self.customizer.prompt_node_name(self.node_name)
->>>>>>> 61fe2107
 
     def register_start_new_node_function(self, func):
         self.add_new_nodes_function = func
@@ -202,36 +108,6 @@
         returnValue(dirs)
 
     def remove_computed_files(self):
-<<<<<<< HEAD
-        self.client.remove_computed_files()
-
-    def remove_distributed_files(self):
-        self.client.remove_distributed_files()
-
-    def remove_received_files(self):
-        self.client.remove_received_files()
-
-    @inlineCallbacks
-    def check_network_state(self):
-        listen_port = yield self.client.get_p2p_port()
-        task_server_port = yield self.client.get_task_server_port()
-        if listen_port == 0 or task_server_port == 0:
-            self.customizer.gui.ui.errorLabel.setText("Application not listening, check config file.")
-            returnValue(None)
-
-        peer_info = yield self.client.get_peer_info()
-        peers_num = len(peer_info)
-
-        if peers_num == 0:
-            self.customizer.gui.ui.errorLabel.setText("Not connected to Golem Network. Check seed parameters.")
-            returnValue(None)
-
-        self.customizer.gui.ui.errorLabel.setText("")
-
-    def get_task(self, task_id):
-        assert task_id in self.tasks, "GNRApplicationLogic: task {} not added".format(task_id)
-
-=======
         self.client.clear_dir(DirectoryType.COMPUTED)
 
     def remove_distributed_files(self):
@@ -244,8 +120,7 @@
         self.customizer.gui.ui.errorLabel.setText(message)
 
     def get_task(self, task_id):
-        assert task_id in self.tasks, "GNRApplicationLogic: task {} not added".format(task_id)
->>>>>>> 61fe2107
+        assert task_id in self.tasks, "GNRApplicationLogic: tas>>>>>>> developk {} not added".format(task_id)
         return self.tasks[task_id]
 
     def get_task_types(self):
@@ -266,11 +141,7 @@
         self.customizer.gui.ui.statusTextBrowser.setText(client_status)
 
     def update_peers_view(self):
-<<<<<<< HEAD
-        self.client.get_peer_info().addCallback(self._update_peers_view)
-=======
         self.client.get_connected_peers().addCallback(self._update_peers_view)
->>>>>>> 61fe2107
 
     def _update_peers_view(self, peers):
         table = self.customizer.gui.ui.connectedPeersTable
@@ -285,17 +156,10 @@
                 table.insertRow(i)
 
         for i, peer in enumerate(peers):
-<<<<<<< HEAD
-            table.setItem(i, 0, QTableWidgetItem(peer.address))
-            table.setItem(i, 1, QTableWidgetItem(str(peer.port)))
-            table.setItem(i, 2, QTableWidgetItem(peer.key_id))
-            table.setItem(i, 3, QTableWidgetItem(peer.node_name))
-=======
             table.setItem(i, 0, QTableWidgetItem(peer['address']))
             table.setItem(i, 1, QTableWidgetItem(str(peer['port'])))
             table.setItem(i, 2, QTableWidgetItem(peer['key_id']))
             table.setItem(i, 3, QTableWidgetItem(peer['node_name']))
->>>>>>> 61fe2107
 
     def update_payments_view(self):
         self.client.get_balance().addCallback(self._update_payments_view)
@@ -304,10 +168,7 @@
         if any(b is None for b in result_tuple):
             return
         b, ab, deposit = result_tuple
-<<<<<<< HEAD
-=======
         b, ab, deposit = int(b), int(ab), int(deposit)
->>>>>>> 61fe2107
 
         rb = b - ab
         total = deposit + b
@@ -351,13 +212,8 @@
 
     @inlineCallbacks
     def get_config(self):
-<<<<<<< HEAD
-        config = yield self.client.get_config()
-        returnValue(config)
-=======
         config_dict = yield self.client.get_settings()
         returnValue(DictSerializer.load(config_dict))
->>>>>>> 61fe2107
 
     def change_description(self, description):
         self.client.change_description(description)
@@ -375,13 +231,6 @@
         self.customizer.new_task_dialog_customizer.task_settings_changed()
 
     @inlineCallbacks
-<<<<<<< HEAD
-    def change_config(self, cfg_desc, run_benchmarks=False):
-        yield self.client.change_config(cfg_desc, run_benchmarks=run_benchmarks)
-        self.node_name = yield self.client.get_node_name()
-        self.customizer.set_name(u"{}".format(self.node_name))
-
-=======
     def change_node_name(self, node_name):
         yield self.client.update_setting('node_name', node_name)
         self.node_name = node_name
@@ -394,10 +243,6 @@
         self.node_name = yield self.client.get_setting('node_name')
         self.customizer.set_name(u"{}".format(self.node_name))
 
-    def _get_new_task_state(self):
-        return GNRTaskState()
-
->>>>>>> 61fe2107
     def start_task(self, task_id):
         ts = self.get_task(task_id)
 
@@ -410,21 +255,8 @@
         tb = self.get_builder(ts)
         t = Task.build_task(tb)
         ts.task_state.status = TaskStatus.starting
-<<<<<<< HEAD
-        self.customizer.update_tasks(self.tasks)
-
-        self.client.enqueue_new_task(t)
-=======
-
         self.customizer.update_tasks(self.tasks)
         self.client.create_task(DictSerializer.dump(t))
-
-    def get_builder(self, task_state):
-        task_type = task_state.definition.task_type
-        return self.task_types[task_type].task_builder_type(self.node_name,
-                                                            task_state.definition,
-                                                            self.datadir, self.dir_manager)
->>>>>>> 61fe2107
 
     def restart_task(self, task_id):
         self.client.restart_task(task_id)
@@ -458,14 +290,6 @@
         self.customizer.show_task_result(task_id)
 
     @inlineCallbacks
-<<<<<<< HEAD
-    def get_keys_auth(self):
-        keys_auth = yield self.client.get_keys_auth()
-        returnValue(keys_auth)
-
-    @inlineCallbacks
-=======
->>>>>>> 61fe2107
     def get_key_id(self):
         key_id = yield self.client.get_key_id()
         returnValue(key_id)
@@ -493,21 +317,13 @@
             self.client.change_timeouts(task_id, full_task_timeout, subtask_timeout)
             self.customizer.update_task_additional_info(task)
         else:
-<<<<<<< HEAD
-            logger.error("It's not my task: {} ".format(task_id))
-=======
             logger.error("It's not my task: {}".format(task_id))
->>>>>>> 61fe2107
 
     def get_test_tasks(self):
         return self.test_tasks
 
     def add_task_from_definition(self, definition):
-<<<<<<< HEAD
         task_state = TaskDesc()
-=======
-        task_state = self._get_new_task_state()
->>>>>>> 61fe2107
         task_state.status = TaskStatus.notStarted
 
         task_state.definition = definition
@@ -530,18 +346,9 @@
         self.customizer.gui.ui.listWidget.setCurrentItem(self.customizer.gui.ui.listWidget.item(1))
 
     def register_new_task_type(self, task_type):
-<<<<<<< HEAD
         AppLogic.register_new_task_type(self, task_type)
         if len(self.task_types) == 1:
             self.default_task_type = task_type
-=======
-        if task_type.name not in self.task_types:
-            self.task_types[task_type.name] = task_type
-            if len(self.task_types) == 1:
-                self.default_task_type = task_type
-        else:
-            assert False, "Task type {} already registered".format(task_type.name)
->>>>>>> 61fe2107
 
     def register_new_test_task_type(self, test_task_info):
         if test_task_info.name not in self.test_tasks:
@@ -567,11 +374,8 @@
         estimated_perf = makePerfTest(test_file, result_file, num_cores)
         return estimated_perf
 
-<<<<<<< HEAD
-    def toggle_config_dialog(self, on=True):
-=======
     def lock_config(self, on=True):
->>>>>>> 61fe2107
+
         self.customizer.gui.setEnabled('new_task', not on)
         self.customizer.gui.setEnabled('settings', not on)  # disable 'change' and 'cancel' buttons
 
@@ -586,35 +390,6 @@
                 self.config_dialog_customizer = None
                 self.config_dialog = None
 
-<<<<<<< HEAD
-    def docker_config_changed(self):
-        self.customizer.configuration_dialog_customizer.load_data()
-
-    def run_test_task(self, task_state):
-        if not self._validate_task_state(task_state):
-            return False
-
-        self.progress_dialog = TestingTaskProgressDialog(self.customizer.gui.window)
-        self.progress_dialog_customizer = TestingTaskProgressDialogCustomizer(self.progress_dialog, self)
-        self.progress_dialog_customizer.enable_ok_button(False)  # disable 'ok' button
-        self.progress_dialog_customizer.enable_abort_button(False)  # disable 'abort' button
-        self.progress_dialog_customizer.enable_close(False)  # prevent from closing
-        self.progress_dialog_customizer.show_message("Preparing test...")
-
-        def on_abort():
-            self.progress_dialog_customizer.show_message("Aborting test...")
-            self.abort_test_task()
-
-        self.progress_dialog_customizer.gui.ui.abortButton.clicked.connect(on_abort)
-        self.customizer.gui.setEnabled('new_task', False)  # disable everything on 'new task' tab
-        self.progress_dialog.show()
-
-        tb = self.get_builder(task_state)
-        t = Task.build_task(tb)
-        self.client.run_test_task(t)
-
-        return True
-=======
     def config_changed(self):
         self.customizer.configuration_dialog_customizer.load_data()
 
@@ -642,7 +417,6 @@
             return True
 
         return False
->>>>>>> 61fe2107
 
     def test_task_started(self, success):
         self.progress_dialog_customizer.show_message("Testing...")
@@ -653,45 +427,27 @@
 
     # label param is the gui element to set text
     def run_benchmark(self, benchmark, label, cfg_param_name):
-<<<<<<< HEAD
         task_state = TaskDesc()
-=======
-        task_state = RenderingTaskState()
->>>>>>> 61fe2107
         task_state.status = TaskStatus.notStarted
         task_state.definition = benchmark.query_benchmark_task_definition()
         self._validate_task_state(task_state)
 
         tb = self.get_builder(task_state)
         t = Task.build_task(tb)
-<<<<<<< HEAD
-
-        reactor = self.__get_reactor()
-
-        self.br = BenchmarkRunner(t, self.datadir,
-                                  lambda p: reactor.callFromThread(self._benchmark_computation_success,
-                                                                   performance=p, label=label,
-=======
         
         reactor = self.__get_reactor()
 
         self.br = BenchmarkRunner(t, self.datadir,
                                   lambda p: reactor.callFromThread(self._benchmark_computation_success, 
-                                                                   performance=p, label=label, 
->>>>>>> 61fe2107
+                                                                   performance=p, label=label,
                                                                    cfg_param=cfg_param_name),
                                   self._benchmark_computation_error,
                                   benchmark)
 
         self.progress_dialog = TestingTaskProgressDialog(self.customizer.gui.window)
         self.progress_dialog_customizer = TestingTaskProgressDialogCustomizer(self.progress_dialog, self)
-<<<<<<< HEAD
-        self.progress_dialog_customizer.enable_ok_button(False)  # disable 'ok' button
-        self.customizer.gui.setEnabled('recount', False)  # disable all 'recount' buttons
-=======
         self.progress_dialog_customizer.enable_ok_button(False) # disable 'ok' button
         self.customizer.gui.setEnabled('recount', False)        # disable all 'recount' buttons
->>>>>>> 61fe2107
         self.progress_dialog.show()
 
         self.br.start()
@@ -701,11 +457,7 @@
         self.progress_dialog.stop_progress_bar()
         self.progress_dialog_customizer.show_message(u"Recounted")
         self.progress_dialog_customizer.enable_ok_button(True)  # enable 'ok' button
-<<<<<<< HEAD
-        self.customizer.gui.setEnabled('recount', True)  # enable all 'recount' buttons
-=======
         self.customizer.gui.setEnabled('recount', True)         # enable all 'recount' buttons
->>>>>>> 61fe2107
 
         # rounding
         perf = int((performance * 10) + 0.5) / 10.0
@@ -716,20 +468,12 @@
         self.progress_dialog.stop_progress_bar()
         self.progress_dialog_customizer.show_message(u"Recounting failed: {}".format(error))
         self.progress_dialog_customizer.enable_ok_button(True)  # enable 'ok' button
-<<<<<<< HEAD
-        self.customizer.gui.setEnabled('recount', True)  # enable all 'recount' buttons
-=======
         self.customizer.gui.setEnabled('recount', True)         # enable all 'recount' buttons
->>>>>>> 61fe2107
 
     @inlineCallbacks
     def get_environments(self):
         environments = yield self.client.get_environments()
         returnValue(environments)
-
-<<<<<<< HEAD
-    def change_accept_tasks_for_environment(self, env_id, state):
-        self.client.change_accept_tasks_for_environment(env_id, state)
 
     # TODO Move this function to new task dialog
     def change_verification_option(self, size_x_max=None, size_y_max=None):
@@ -738,17 +482,6 @@
         if size_y_max:
             self.customizer.gui.ui.verificationSizeYSpinBox.setMaximum(size_y_max)
 
-    def test_task_computation_success(self, results, est_mem, msg=None):
-        self.progress_dialog.stop_progress_bar()  # stop progress bar and set it's value to 100
-        if msg is not None:
-           self.customizer.show_error_window(u"{}".format(msg))
-        msg = u"Task tested successfully"
-        self.progress_dialog_customizer.show_message(msg)
-        self.progress_dialog_customizer.enable_ok_button(True)  # enable 'ok' button
-        self.progress_dialog_customizer.enable_close(True)
-        self.progress_dialog_customizer.enable_abort_button(False)  # disable 'abort' button
-        self.customizer.gui.setEnabled('new_task', True)  # enable everything on 'new task' tab
-=======
     def enable_environment(self, env_id):
         self.client.enable_environment(env_id)
 
@@ -768,7 +501,6 @@
         self.progress_dialog_customizer.enable_close(True)
         self.progress_dialog_customizer.enable_abort_button(False)# disable 'abort' button
         self.customizer.gui.setEnabled('new_task', True)        # enable everything on 'new task' tab
->>>>>>> 61fe2107
         if self.customizer.new_task_dialog_customizer:
             self.customizer.new_task_dialog_customizer.test_task_computation_finished(True, est_mem)
 
@@ -778,15 +510,9 @@
         if error:
             err_msg += self.__parse_error_message(error)
         self.progress_dialog_customizer.show_message(err_msg)
-<<<<<<< HEAD
-        self.progress_dialog_customizer.enable_ok_button(True)  # enable 'ok' button
-        self.progress_dialog_customizer.enable_close(True)
-        self.progress_dialog_customizer.enable_abort_button(False)  # disable 'abort' button
-=======
         self.progress_dialog_customizer.enable_ok_button(True) # enable 'ok' button
         self.progress_dialog_customizer.enable_close(True)
         self.progress_dialog_customizer.enable_abort_button(False)# disable 'abort' button
->>>>>>> 61fe2107
         self.customizer.gui.setEnabled('new_task', True)  # enable everything on 'new task' tab
         if self.customizer.new_task_dialog_customizer:
             self.customizer.new_task_dialog_customizer.test_task_computation_finished(False, 0)
@@ -800,15 +526,9 @@
 
     @inlineCallbacks
     def task_status_changed(self, task_id):
-<<<<<<< HEAD
-
-        if task_id in self.tasks:
-            ts = yield self.client.query_task_state(task_id)
-=======
         if task_id in self.tasks:
             ts_dict = yield self.client.query_task_state(task_id)
             ts = DictSerializer.load(ts_dict)
->>>>>>> 61fe2107
             assert isinstance(ts, TaskState)
             self.tasks[task_id].task_state = ts
             self.customizer.update_tasks(self.tasks)
@@ -839,13 +559,8 @@
         """ Return suggested max price per hour of computation
         :return:
         """
-<<<<<<< HEAD
-        config = yield self.get_config()
-        returnValue(config.max_price)
-=======
         max_price = yield self.client.get_setting('max_price')
         returnValue(max_price)
->>>>>>> 61fe2107
 
     @inlineCallbacks
     def get_cost_for_task_id(self, task_id):
@@ -854,11 +569,8 @@
         :param task_id: Task ID
         :return: Cost of the task
         """
-<<<<<<< HEAD
-        cost = yield self.client.get_payment_for_task_id(task_id)
-=======
+
         cost = yield self.client.get_task_cost(task_id)
->>>>>>> 61fe2107
         returnValue(cost)
 
     def set_current_task_type(self, name):
@@ -869,7 +581,6 @@
 
     def _validate_task_state(self, task_state):
         td = task_state.definition
-<<<<<<< HEAD
         if td.task_type not in self.task_types:
             self.customizer.show_error_window(u"{}".format("Task {} is not registered".format(td.task_type)))
             return False
@@ -879,12 +590,6 @@
         if not is_valid:
             self.customizer.show_error_window(u"{}".format(err))
         return is_valid
-=======
-        if not os.path.exists(td.main_program_file):
-            self.customizer.show_error_window(u"Main program file does not exist: {}".format(td.main_program_file))
-            return False
-        return True
->>>>>>> 61fe2107
 
     @staticmethod
     def _format_stats_message(stat):
