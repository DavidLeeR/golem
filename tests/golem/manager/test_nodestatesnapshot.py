from unittest import TestCase

from golem.manager.nodestatesnapshot import ComputingSubtaskStateSnapshot, \
                                            LocalTaskStateSnapshot


class TestComputingSubtaskStateSnapshot(TestCase):
    def test_state(self):
        # given
        start_task = 1
        state_snapshot_dict = {
            'subtask_id': "some-subtask_id",
            'progress': 0.0,
            'seconds_to_timeout': 0.0,
            'running_time_seconds': 0.0,
            'outfilebasename': "Test Task_{}".format(start_task),
            'output_format': "PNG",
            'scene_file': "/golem/resources/cube.blend",
            'frames': [1],
<<<<<<< HEAD
            'start_task': start_task,
            'end_task': 1,
=======
            'start_task': 1,
>>>>>>> 1963ee38
            'total_tasks': 1,
            'some_unused_field': 1234,
        }

        # when
        tcss = ComputingSubtaskStateSnapshot(**state_snapshot_dict)

        # then
        state_snapshot_dict['scene_file'] = "cube.blend"
        del state_snapshot_dict['some_unused_field']
        assert tcss.__dict__ == state_snapshot_dict


class TestLocalTaskStateSnapshot(TestCase):
    def test_state(self):
        ltss = LocalTaskStateSnapshot("xyz", 1000, 200, 0.8)
        assert isinstance(ltss, LocalTaskStateSnapshot)
        assert ltss.task_id == "xyz"
        assert ltss.total_tasks == 1000
        assert ltss.active_tasks == 200
        assert ltss.progress == 0.8

        assert ltss.get_task_id() == "xyz"
        assert ltss.get_total_tasks() == 1000
        assert ltss.get_active_tasks() == 200
        assert ltss.get_progress() == 0.8<|MERGE_RESOLUTION|>--- conflicted
+++ resolved
@@ -17,12 +17,7 @@
             'output_format': "PNG",
             'scene_file': "/golem/resources/cube.blend",
             'frames': [1],
-<<<<<<< HEAD
             'start_task': start_task,
-            'end_task': 1,
-=======
-            'start_task': 1,
->>>>>>> 1963ee38
             'total_tasks': 1,
             'some_unused_field': 1234,
         }
