# pylint: disable=protected-access
import calendar
import datetime
import os
import pathlib
import pickle
import random
import time
import uuid
from unittest import TestCase
from unittest.mock import patch, ANY, Mock, MagicMock

from golem_messages import factories as msg_factories
from golem_messages import message
from golem_messages import cryptography
from golem_messages.utils import encode_hex

from twisted.internet.defer import Deferred

from golem import model, testutils
from golem.core.databuffer import DataBuffer
from golem.core.keysauth import KeysAuth
from golem.core.variables import PROTOCOL_CONST
from golem.docker.environment import DockerEnvironment
from golem.docker.image import DockerImage
from golem.model import Actor
from golem.network import history
from golem.network.p2p.node import Node
from golem.network.transport.tcpnetwork import BasicProtocol
from golem.resource.client import ClientOptions
from golem.task import taskstate
from golem.task.taskbase import ResultType, TaskHeader
from golem.task.taskkeeper import CompTaskKeeper
from golem.task.tasksession import TaskSession, logger, get_task_message
from golem.tools.assertlogs import LogTestCase
from tests import factories
from tests.factories.taskserver import WaitingTaskResultFactory


def fill_slots(msg):
    for slot in msg.__slots__:
        if hasattr(msg, slot):
            continue
        setattr(msg, slot, None)


class DockerEnvironmentMock(DockerEnvironment):
    DOCKER_IMAGE = ""
    DOCKER_TAG = ""
    ENV_ID = ""
    APP_DIR = ""
    SCRIPT_NAME = ""
    SHORT_DESCRIPTION = ""


class TestTaskSessionPep8(testutils.PEP8MixIn, TestCase):
    PEP8_FILES = ['golem/task/tasksession.py', ]


class ConcentMessageMixin():
    def assert_concent_cancel(self, mock_call, subtask_id, message_class_name):
        self.assertEqual(mock_call[0], subtask_id)
        self.assertEqual(mock_call[1], message_class_name)

    def assert_concent_submit(self, mock_call, subtask_id, message_class):
        self.assertEqual(mock_call[0], subtask_id)
        self.assertIsInstance(mock_call[1], message_class)


# pylint:disable=no-member
class TaskSessionTaskToComputeTest(TestCase):
    def setUp(self):
        self.task_manager = Mock(tasks_states={}, tasks={})
        self.conn = Mock(
            server=Mock(task_manager=self.task_manager)
        )
        self.use_concent = True
        self.task_id = uuid.uuid4().hex
        self.node_name = 'ABC'
        self.requestor_keys = cryptography.ECCx(None)
        self.requestor_key = encode_hex(self.requestor_keys.raw_pubkey)

    def _get_task_session(self):
        ts = TaskSession(self.conn)
        ts._is_peer_blocked = Mock(return_value=False)
        ts.verified = True
        ts.concent_service.enabled = self.use_concent
        return ts

    def _get_requestor_tasksession(self, accept_provider=True):
        ts = self._get_task_session()
        ts.key_id = "DEF"
        ts.can_be_not_encrypted.append(message.tasks.WantToComputeTask)
        ts.task_server.should_accept_provider.return_value = accept_provider
        ts.task_server.config_desc.max_price = 100
        ts.task_server.keys_auth.ecc.raw_privkey = \
            self.requestor_keys.raw_privkey
        return ts

    def _get_task_parameters(self):
        return {
            'node_name': self.node_name,
            'task_id': self.task_id,
            'perf_index': 1030,
            'price': 30,
            'max_resource_size': 3,
            'max_memory_size': 1,
            'num_cores': 8,
        }

    def _get_wtct(self):
        return message.tasks.WantToComputeTask(
            concent_enabled=self.use_concent,
            **self._get_task_parameters()
        )

    def _fake_add_task(self):
        task_header = TaskHeader(
            task_id=self.task_id,
            environment='',
            task_owner=Node(
                key=self.requestor_key,
                node_name=self.node_name,
                pub_addr='10.10.10.10',
                pub_port=12345,
            )
        )
        self.task_manager.tasks[self.task_id] = Mock(header=task_header)

    def _set_task_state(self):
        task_state = taskstate.TaskState()
        task_state.package_hash = '667'
        task_state.package_size = 42
        self.conn.server.task_manager.tasks_states[self.task_id] = task_state
        return task_state

<<<<<<< HEAD
        ts2.task_manager.is_my_task.return_value = True
        ts2.task_manager.should_wait_for_node.return_value = False
        ts2.task_manager.get_next_subtask.return_value = ctd
=======
    def test_want_to_compute_task(self):
        ts = self._get_task_session()
        ts._get_handshake = Mock(return_value={})
        params = self._get_task_parameters()
        ts.request_task(
            params['node_name'],
            params['task_id'],
            params['perf_index'],
            params['price'],
            params['max_resource_size'],
            params['max_memory_size'],
            params['num_cores']
        )
        mt = ts.conn.send_message.call_args[0][0]
        self.assertIsInstance(mt, message.tasks.WantToComputeTask)
        self.assertEqual(mt.node_name, params['node_name'])
        self.assertEqual(mt.task_id, params['task_id'])
        self.assertEqual(mt.perf_index, params['perf_index'])
        self.assertEqual(mt.price, params['price'])
        self.assertEqual(mt.max_resource_size, params['max_resource_size'])
        self.assertEqual(mt.max_memory_size, params['max_memory_size'])
        self.assertEqual(mt.num_cores, params['num_cores'])

    @patch('golem.network.history.MessageHistoryService.instance')
    def test_cannot_assign_task_provider_not_accepted(self, *_):
        mt = self._get_wtct()
        ts2 = self._get_requestor_tasksession(accept_provider=False)
        self._fake_add_task()

        ctd = message.tasks.ComputeTaskDef(task_id=mt.task_id)
        self._set_task_state()

        ts2.task_manager.get_next_subtask.return_value = ctd
        ts2.task_manager.should_wait_for_node.return_value = False
        ts2.task_server.should_accept_provider.return_value = False
>>>>>>> d0986ebe
        ts2.interpret(mt)
        ms = ts2.conn.send_message.call_args[0][0]
        self.assertIsInstance(ms, message.tasks.CannotAssignTask)
        self.assertEqual(ms.task_id, mt.task_id)
<<<<<<< HEAD
        ts2.task_server.should_accept_provider.return_value = True
        ts2.task_manager.check_next_subtask.return_value = True
        ts2.interpret(mt)
        ms = ts2.conn.send_message.call_args[0][0]
        self.assertIsInstance(ms, message.TaskToCompute)
        expected = [
            ['requestor_id', requestor_key],
            ['provider_id', provider_key],
            ['requestor_public_key', requestor_key],
            ['requestor_ethereum_public_key', requestor_key],
            ['provider_public_key', provider_key],
            ['provider_ethereum_public_key', provider_key],
            ['compute_task_def', ctd],
            ['package_hash', 'sha1:' + task_state.package_hash],
            ['concent_enabled', use_concent],
            ['price', 0],
            ['size', task_state.package_size],
        ]
        self.assertCountEqual(ms.slots(), expected)
        ts2.task_manager.is_my_task.return_value = False
        ts2.task_manager.should_wait_for_node.return_value = False
        ts2.task_manager.get_next_subtask.return_value = ctd
=======

    @patch('golem.network.history.MessageHistoryService.instance')
    def test_cannot_assign_task_wrong_ctd(self, *_):
        mt = self._get_wtct()
        ts2 = self._get_requestor_tasksession()
        self._fake_add_task()

        ctd = message.tasks.ComputeTaskDef(task_id=mt.task_id)
        self._set_task_state()

        ts2.task_manager.should_wait_for_node.return_value = False
        ts2.task_manager.check_next_subtask.return_value = False
>>>>>>> d0986ebe
        ts2.interpret(mt)
        ms = ts2.conn.send_message.call_args[0][0]
        self.assertIsInstance(ms, message.tasks.CannotAssignTask)
        self.assertEqual(ms.task_id, mt.task_id)

    def test_cannot_compute_task_computation_failure(self):
        ts2 = self._get_requestor_tasksession()
        ts2.task_manager.get_node_id_for_subtask.return_value = ts2.key_id
        ts2._react_to_cannot_compute_task(message.tasks.CannotComputeTask(
            reason=message.tasks.CannotComputeTask.REASON.WrongCTD,
            task_to_compute=None,
        ))
        assert ts2.task_manager.task_computation_failure.called

    def test_cannot_compute_task_bad_subtask_id(self):
        ts2 = self._get_requestor_tasksession()
        ts2.task_manager.task_computation_failure.called = False
        ts2.task_manager.get_node_id_for_subtask.return_value = "___"
        ts2._react_to_cannot_compute_task(message.tasks.CannotComputeTask(
            reason=message.tasks.CannotComputeTask.REASON.WrongCTD,
            task_to_compute=None,
        ))
        assert not ts2.task_manager.task_computation_failure.called

    @patch('golem.network.history.MessageHistoryService.instance')
    def test_request_task(self, *_):
        mt = self._get_wtct()
        ts2 = self._get_requestor_tasksession(accept_provider=True)
        self._fake_add_task()

        ctd = message.tasks.ComputeTaskDef(task_id=mt.task_id)
        task_state = self._set_task_state()

        ts2.task_manager.get_next_subtask.return_value = ctd
        ts2.task_manager.should_wait_for_node.return_value = False
        ts2.interpret(mt)
        ms = ts2.conn.send_message.call_args[0][0]
        self.assertIsInstance(ms, message.tasks.TaskToCompute)
        expected = [
            ['requestor_id', self.requestor_key],
            ['provider_id', ts2.key_id],
            ['requestor_public_key', self.requestor_key],
            ['requestor_ethereum_public_key', self.requestor_key],
            ['provider_public_key', ts2.key_id],
            ['provider_ethereum_public_key', ts2.key_id],
            ['compute_task_def', ctd],
            ['package_hash', 'sha1:' + task_state.package_hash],
            ['concent_enabled', self.use_concent],
            ['price', 0],
            ['size', task_state.package_size],
        ]
        self.assertCountEqual(ms.slots(), expected)

    def test_task_to_compute_eth_signature(self):
        wtct = self._get_wtct()
        ts2 = self._get_requestor_tasksession(accept_provider=True)
        self._fake_add_task()

        ctd = message.tasks.ComputeTaskDef(task_id=wtct.task_id)
        self._set_task_state()

        ts2.task_manager.get_next_subtask.return_value = ctd
        ts2.task_manager.should_wait_for_node.return_value = False
        ts2.interpret(wtct)
        ttc = ts2.conn.send_message.call_args[0][0]
        self.assertIsInstance(ttc, message.tasks.TaskToCompute)
        self.assertEqual(ttc.requestor_ethereum_public_key, self.requestor_key)
        self.assertTrue(ttc.verify_ethsig())

# pylint:enable=no-member


class TestTaskSession(ConcentMessageMixin, LogTestCase,
                      testutils.TempDirFixture):

    def setUp(self):
        super(TestTaskSession, self).setUp()
        random.seed()
        self.task_session = TaskSession(Mock())

    @patch('golem.task.tasksession.TaskSession.send')
    def test_hello(self, send_mock):
        self.task_session.conn.server.get_key_id.return_value = key_id = \
            'key id%d' % (random.random() * 1000,)
        self.task_session.send_hello()
        expected = [
            ['rand_val', self.task_session.rand_val],
            ['proto_id', PROTOCOL_CONST.ID],
            ['node_name', None],
            ['node_info', None],
            ['port', None],
            ['client_ver', None],
            ['client_key_id', key_id],
            ['solve_challenge', None],
            ['challenge', None],
            ['difficulty', None],
            ['metadata', None],
        ]
        msg = send_mock.call_args[0][0]
        self.assertCountEqual(msg.slots(), expected)

    @patch(
        'golem.network.history.MessageHistoryService.get_sync_as_message',
    )
    @patch(
        'golem.network.history.add',
    )
    def test_send_report_computed_task(self, add_mock, get_mock):
        ts = self.task_session
        ts.verified = True
        ts.task_server.get_node_name.return_value = "ABC"
        wtr = WaitingTaskResultFactory()

        get_mock.return_value = msg_factories.tasks.TaskToComputeFactory(
            compute_task_def__subtask_id=wtr.subtask_id,
            compute_task_def__task_id=wtr.task_id,
            compute_task_def__deadline=calendar.timegm(time.gmtime()) + 3600,
        )
        ts.task_server.get_key_id.return_value = 'key id'
        ts.send_report_computed_task(
            wtr, wtr.owner.pub_addr, wtr.owner.pub_port, "0x00", wtr.owner)

        rct: message.tasks.ReportComputedTask = \
            ts.conn.send_message.call_args[0][0]
        self.assertIsInstance(rct, message.tasks.ReportComputedTask)
        self.assertEqual(rct.subtask_id, wtr.subtask_id)
        self.assertEqual(rct.result_type, ResultType.DATA)
        self.assertEqual(rct.node_name, "ABC")
        self.assertEqual(rct.address, wtr.owner.pub_addr)
        self.assertEqual(rct.port, wtr.owner.pub_port)
        self.assertEqual(rct.eth_account, "0x00")
        self.assertEqual(rct.extra_data, [])
        self.assertEqual(rct.node_info, wtr.owner.to_dict())
        self.assertEqual(rct.package_hash, 'sha1:' + wtr.package_sha1)
        self.assertEqual(rct.multihash, wtr.result_hash)
        self.assertEqual(rct.secret, wtr.result_secret)

        add_mock.assert_called_once_with(
            msg=rct,
            node_id=ts.key_id,
            local_role=Actor.Provider,
            remote_role=Actor.Requestor,
        )

        ts2 = TaskSession(Mock())
        ts2.verified = True
        ts2.key_id = "DEF"
        ts2.can_be_not_encrypted.append(rct.__class__)
        ts2.task_manager.subtask2task_mapping = {wtr.subtask_id: wtr.task_id}
        task_state = taskstate.TaskState()
        task_state.subtask_states[wtr.subtask_id] = taskstate.SubtaskState()
        task_state.subtask_states[wtr.subtask_id].deadline = \
            calendar.timegm(time.gmtime()) + 3600
        ts2.task_manager.tasks_states = {
            wtr.task_id: task_state,
        }
        ts2.task_manager.get_node_id_for_subtask.return_value = "DEF"
        get_mock.side_effect = history.MessageNotFound

        with patch(
            'golem.network.concent.helpers.process_report_computed_task',
            return_value=msg_factories.tasks.AckReportComputedTaskFactory()
        ):
            ts2.interpret(rct)
        wtr.result_type = "UNKNOWN"
        with self.assertLogs(logger, level="ERROR"):
            ts.send_report_computed_task(
                wtr, wtr.owner.pub_addr, wtr.owner.pub_port, "0x00", wtr.owner)

    def test_react_to_hello_protocol_version(self):
        # given
        conn = MagicMock()
        ts = TaskSession(conn)
        ts.task_server = Mock()
        ts.task_server.config_desc = Mock()
        ts.task_server.config_desc.key_difficulty = 0
        ts.disconnect = Mock()
        ts.send = Mock()

        key_id = 'deadbeef'
        peer_info = MagicMock()
        peer_info.key = key_id
        msg = message.base.Hello(
            port=1, node_name='node2', client_key_id=key_id,
            node_info=peer_info, proto_id=-1)
        fill_slots(msg)

        # when
        with self.assertLogs(logger, level='INFO'):
            ts._react_to_hello(msg)

        # then
        ts.disconnect.assert_called_with(
            message.base.Disconnect.REASON.ProtocolVersion)

        # re-given
        msg.proto_id = PROTOCOL_CONST.ID

        # re-when
        with self.assertNoLogs(logger, level='INFO'):
            ts._react_to_hello(msg)

        # re-then
        self.assertTrue(ts.send.called)

    def test_react_to_hello_key_not_difficult(self):
        # given
        conn = MagicMock()
        ts = TaskSession(conn)
        ts.task_server = Mock()
        ts.task_server.config_desc = Mock()
        ts.task_server.config_desc.key_difficulty = 80
        ts.disconnect = Mock()
        ts.send = Mock()

        key_id = 'deadbeef'
        peer_info = MagicMock()
        peer_info.key = key_id
        msg = message.base.Hello(
            port=1, node_name='node2', client_key_id=key_id,
            node_info=peer_info, proto_id=PROTOCOL_CONST.ID)
        fill_slots(msg)

        # when
        with self.assertLogs(logger, level='INFO'):
            ts._react_to_hello(msg)

        # then
        ts.disconnect.assert_called_with(
            message.base.Disconnect.REASON.KeyNotDifficult)

    def test_react_to_hello_key_difficult(self):
        # given
        difficulty = 4
        conn = MagicMock()
        ts = TaskSession(conn)
        ts.task_server = Mock()
        ts.task_server.config_desc = Mock()
        ts.task_server.config_desc.key_difficulty = difficulty
        ts.disconnect = Mock()
        ts.send = Mock()

        ka = KeysAuth(datadir=self.path, difficulty=difficulty,
                      private_key_name='prv', password='')
        peer_info = MagicMock()
        peer_info.key = ka.key_id
        msg = message.base.Hello(
            port=1, node_name='node2', client_key_id=ka.key_id,
            node_info=peer_info, proto_id=PROTOCOL_CONST.ID)
        fill_slots(msg)

        # when
        with self.assertNoLogs(logger, level='INFO'):
            ts._react_to_hello(msg)
        # then
        self.assertTrue(ts.send.called)

    @patch('golem.task.tasksession.get_task_message')
    def test_result_received(self, get_msg_mock):
        conn = Mock()
        ts = TaskSession(conn)
        ts.task_server = Mock()
        ts.task_manager = Mock()
        ts.task_manager.verify_subtask.return_value = True
        subtask_id = "xxyyzz"
        get_msg_mock.return_value = msg_factories \
            .tasks.ReportComputedTaskFactory(
                subtask_id=subtask_id,
            )

        def finished():
            if not ts.task_manager.verify_subtask(subtask_id):
                ts._reject_subtask_result(subtask_id, '')
                ts.dropped()
                return

            payment = ts.task_server.accept_result(
                subtask_id,
                'key_id',
                'eth_address',
            )
            ts.send(msg_factories.tasks.SubtaskResultsAcceptedFactory(
                task_to_compute__compute_task_def__subtask_id=subtask_id,
                payment_ts=payment.processed_ts))
            ts.dropped()

        extra_data = dict(
            # the result is explicitly serialized using cPickle
            result=pickle.dumps({'stdout': 'xyz'}),
            result_type=None,
            subtask_id=subtask_id,
        )

        ts.result_received(extra_data)

        self.assertTrue(ts.msgs_to_send)
        self.assertIsInstance(ts.msgs_to_send[0],
                              message.tasks.SubtaskResultsRejected)
        self.assertTrue(conn.close.called)

        extra_data.update(dict(
            result_type=ResultType.DATA,
        ))
        conn.close.called = False
        ts.msgs_to_send = []

        ts.task_manager.computed_task_received = Mock(
            side_effect=finished(),
        )
        ts.result_received(extra_data)

        assert ts.msgs_to_send
        assert isinstance(ts.msgs_to_send[0],
                          message.tasks.SubtaskResultsAccepted)
        assert conn.close.called

        extra_data.update(dict(
            subtask_id=None,
        ))
        conn.close.called = False
        ts.msgs_to_send = []

        ts.result_received(extra_data)

        assert not ts.msgs_to_send
        assert conn.close.called

    def _get_srr(self, key2=None, concent=False):
        key1 = 'known'
        key2 = key2 or key1
        srr = msg_factories.tasks.SubtaskResultsRejectedFactory(
            report_computed_task__task_to_compute__concent_enabled=concent
        )
        ctk = self.task_session.task_manager.comp_task_keeper
        ctk.get_node_for_task_id.return_value = key1
        self.task_session.key_id = key2
        return srr

    def __call_react_to_srr(self, srr):
        with patch('golem.task.tasksession.TaskSession.dropped') as dropped:
            self.task_session._react_to_subtask_results_rejected(srr)
        dropped.assert_called_once_with()

    def test_result_rejected(self):
        srr = self._get_srr()
        self.__call_react_to_srr(srr)
        self.task_session.task_server.subtask_rejected.assert_called_once_with(
            sender_node_id=self.task_session.key_id,
            subtask_id=srr.report_computed_task.subtask_id,  # noqa pylint:disable=no-member
        )

    def test_result_rejected_with_wrong_key(self):
        srr = self._get_srr(key2='notmine')
        self.__call_react_to_srr(srr)
        self.task_session.task_server.subtask_rejected.assert_not_called()

    def test_result_rejected_with_concent(self):
        srr = self._get_srr(concent=True)
        self.task_session.task_server.client.funds_locker\
            .sum_locks.return_value = (0,)

        def concent_deposit(**_):
            result = Deferred()
            result.callback(None)
            return result

        self.task_session.task_server.client.transaction_system\
            .concent_deposit.side_effect = concent_deposit
        self.__call_react_to_srr(srr)
        stm = self.task_session.concent_service.submit_task_message
        stm.assert_called()
        kwargs = stm.call_args_list[0][1]
        self.assertEqual(kwargs['subtask_id'], srr.subtask_id)
        self.assertIsInstance(kwargs['msg'],
                              message.concents.SubtaskResultsVerify)
        self.assertEqual(kwargs['msg'].subtask_results_rejected, srr)

    # pylint: disable=too-many-statements
    def test_react_to_task_to_compute(self):
        conn = Mock()
        ts = TaskSession(conn)
        ts.key_id = "KEY_ID"
        ts.task_manager = MagicMock()
        ts.task_computer = Mock()
        ts.task_server = Mock()
        ts.concent_service.enabled = False
        ts.send = Mock()

        env = Mock()
        env.docker_images = [DockerImage("dockerix/xii", tag="323")]
        env.allow_custom_main_program_file = False
        env.get_source_code.return_value = None
        ts.task_server.get_environment_by_id.return_value = env

        reasons = message.tasks.CannotComputeTask.REASON

        def __reset_mocks():
            ts.task_manager.reset_mock()
            ts.task_computer.reset_mock()
            conn.reset_mock()

        # msg.ctd is None -> failure
        msg = msg_factories.tasks.TaskToComputeFactory(compute_task_def=None)
        ts._react_to_task_to_compute(msg)
        ts.task_server.add_task_session.assert_not_called()
        ts.task_computer.task_given.assert_not_called()
        ts.task_manager.comp_task_keeper.receive_subtask.assert_not_called()
        ts.send.assert_not_called()
        ts.task_computer.session_closed.assert_called_with()
        assert conn.close.called

        # No source code in the local environment -> failure
        __reset_mocks()
        header = ts.task_manager.comp_task_keeper.get_task_header()
        header.task_owner.key = 'KEY_ID'
        header.task_owner.pub_addr = '10.10.10.10'
        header.task_owner.pub_port = 1112

        ctd = message.tasks.ComputeTaskDef()
        ctd['subtask_id'] = "SUBTASKID"
        ctd['docker_images'] = [
            DockerImage("dockerix/xiii", tag="323").to_dict(),
        ]

        def _prepare_and_react(compute_task_def):
            msg = msg_factories.tasks.TaskToComputeFactory(
                compute_task_def=compute_task_def,
            )
            ts.task_server.task_keeper.task_headers = {
                msg.task_id: MagicMock(),
            }
            ts.task_server.task_keeper\
                .task_headers[msg.task_id].subtasks_count = 10
            ts.task_server.client.transaction_system.get_available_gnt\
                .return_value = msg.price * 10
            ts._react_to_task_to_compute(msg)
            return msg

        _prepare_and_react(ctd)
        ts.task_manager.comp_task_keeper.receive_subtask.assert_not_called()
        ts.task_computer.session_closed.assert_called_with()
        assert conn.close.called

        # Source code from local environment -> proper execution
        __reset_mocks()
        env.get_source_code.return_value = "print 'Hello world'"
        msg = _prepare_and_react(ctd)
        ts.task_manager.comp_task_keeper.receive_subtask.assert_called_with(msg)
        ts.task_computer.session_closed.assert_not_called()
        ts.task_server.add_task_session.assert_called_with("SUBTASKID", ts)
        ts.task_computer.task_given.assert_called_with(ctd)
        conn.close.assert_not_called()

        # Wrong key id -> failure
        __reset_mocks()
        header.task_owner.key = 'KEY_ID2'

        _prepare_and_react(ctd)
        ts.task_manager.comp_task_keeper.receive_subtask.assert_not_called()
        ts.task_computer.session_closed.assert_called_with()
        assert conn.close.called

        # Wrong task owner key id -> failure
        __reset_mocks()
        header.task_owner.key = 'KEY_ID2'

        _prepare_and_react(ctd)
        ts.task_manager.comp_task_keeper.receive_subtask.assert_not_called()
        ts.task_computer.session_closed.assert_called_with()
        assert conn.close.called

        # Wrong return port -> failure
        __reset_mocks()
        header.task_owner.key = 'KEY_ID'
        header.task_owner.pub_port = 0

        _prepare_and_react(ctd)
        ts.task_manager.comp_task_keeper.receive_subtask.assert_not_called()
        ts.task_computer.session_closed.assert_called_with()
        assert conn.close.called

        # Proper port and key -> proper execution
        __reset_mocks()
        header.task_owner.pub_port = 1112

        _prepare_and_react(ctd)
        conn.close.assert_not_called()

        # Allow custom code / no code in ComputeTaskDef -> failure
        __reset_mocks()
        env.allow_custom_main_program_file = True
        ctd['src_code'] = ""
        _prepare_and_react(ctd)
        ts.task_manager.comp_task_keeper.receive_subtask.assert_not_called()
        ts.task_computer.session_closed.assert_called_with()
        assert conn.close.called

        # Allow custom code / code in ComputerTaskDef -> proper execution
        __reset_mocks()
        ctd['src_code'] = "print 'Hello world!'"
        _prepare_and_react(ctd)
        ts.task_computer.session_closed.assert_not_called()
        ts.task_server.add_task_session.assert_called_with("SUBTASKID", ts)
        ts.task_computer.task_given.assert_called_with(ctd)
        conn.close.assert_not_called()

        # No environment available -> failure
        __reset_mocks()
        ts.task_server.get_environment_by_id.return_value = None
        _prepare_and_react(ctd)
        assert ts.err_msg == reasons.WrongEnvironment
        ts.task_manager.comp_task_keeper.receive_subtask.assert_not_called()
        ts.task_computer.session_closed.assert_called_with()
        assert conn.close.called

        # Envrionment is Docker environment but with different images -> failure
        __reset_mocks()
        ts.task_server.get_environment_by_id.return_value = \
            DockerEnvironmentMock(additional_images=[
                DockerImage("dockerix/xii", tag="323"),
                DockerImage("dockerix/xiii", tag="325"),
                DockerImage("dockerix/xiii")
            ])
        _prepare_and_react(ctd)
        assert ts.err_msg == reasons.WrongDockerImages
        ts.task_manager.comp_task_keeper.receive_subtask.assert_not_called()
        ts.task_computer.session_closed.assert_called_with()
        assert conn.close.called

        # Envrionment is Docker environment with proper images,
        # but no srouce code -> failure
        __reset_mocks()
        de = DockerEnvironmentMock(additional_images=[
            DockerImage("dockerix/xii", tag="323"),
            DockerImage("dockerix/xiii", tag="325"),
            DockerImage("dockerix/xiii", tag="323")
        ])
        ts.task_server.get_environment_by_id.return_value = de
        _prepare_and_react(ctd)
        assert ts.err_msg == reasons.NoSourceCode
        ts.task_manager.comp_task_keeper.receive_subtask.assert_not_called()
        ts.task_computer.session_closed.assert_called_with()
        assert conn.close.called

        # Proper Docker environment with source code
        __reset_mocks()
        file_name = os.path.join(self.path, "main_program_file")
        with open(file_name, 'w') as f:
            f.write("Hello world!")
        de.main_program_file = file_name
        _prepare_and_react(ctd)
        ts.task_server.add_task_session.assert_called_with("SUBTASKID", ts)
        ts.task_computer.task_given.assert_called_with(ctd)
        conn.close.assert_not_called()

    # pylint: enable=too-many-statements

    def test_get_resource(self):
        conn = BasicProtocol()
        conn.transport = Mock()
        conn.server = Mock()

        db = DataBuffer()

        sess = TaskSession(conn)
        sess.send = lambda m: db.append_bytes(
            m.serialize(),
        )
        sess._can_send = lambda *_: True
        sess.request_resource(str(uuid.uuid4()))

        self.assertTrue(
            message.base.Message.deserialize(db.buffered_data, lambda x: x)
        )

    def test_react_to_ack_reject_report_computed_task(self):
        task_keeper = CompTaskKeeper(pathlib.Path(self.path))
        subtask_id = '1337'
        task_id = '42'

        session = self.task_session
        session.concent_service = MagicMock()
        session.task_manager.comp_task_keeper = task_keeper
        session.key_id = 'owner_id'

        cancel = session.concent_service.cancel_task_message

        ttc = msg_factories.tasks.TaskToComputeFactory(
            compute_task_def__subtask_id=subtask_id,
            compute_task_def__task_id=task_id,
        )

        rct = msg_factories.tasks.ReportComputedTaskFactory(
            task_to_compute=ttc)

        msg_ack = message.tasks.AckReportComputedTask(
            report_computed_task=rct
        )
        msg_rej = message.tasks.RejectReportComputedTask(
            attached_task_to_compute=ttc
        )

        # Subtask is not known
        session._react_to_ack_report_computed_task(msg_ack)
        self.assertFalse(cancel.called)
        session._react_to_reject_report_computed_task(msg_rej)
        self.assertFalse(cancel.called)

        # Save subtask information
        task_owner = Node(key='owner_id')
        task = Mock(header=Mock(task_owner=task_owner))
        task_keeper.subtask_to_task[subtask_id] = task_id
        task_keeper.active_tasks[task_id] = task

        # Subtask is known
        with patch("golem.task.tasksession.get_task_message") as get_mock:
            get_mock.return_value = rct
            session._react_to_ack_report_computed_task(msg_ack)
            session.concent_service.submit_task_message.assert_called_once_with(
                subtask_id=msg_ack.subtask_id,
                msg=ANY,
                delay=ANY,
            )
        self.assertTrue(cancel.called)
        self.assert_concent_cancel(
            cancel.call_args[0], subtask_id, 'ForceReportComputedTask')

        cancel.reset_mock()
        session._react_to_reject_report_computed_task(msg_ack)
        self.assert_concent_cancel(
            cancel.call_args[0], subtask_id, 'ForceReportComputedTask')

    def test_react_to_resource_list(self):
        task_server = self.task_session.task_server

        client = 'test_client'
        version = 1.0
        peers = [{'TCP': ('127.0.0.1', 3282)}]
        msg = message.resources.ResourceList(resources=[['1'], ['2']],
                                             options=None)

        # Use locally saved hyperdrive client options
        self.task_session._react_to_resource_list(msg)
        call_options = task_server.pull_resources.call_args[1]

        assert task_server.get_download_options.called
        assert task_server.pull_resources.called
        assert isinstance(call_options['client_options'], Mock)

        # Use download options built by TaskServer
        client_options = ClientOptions(client, version,
                                       options={'peers': peers})
        task_server.get_download_options.return_value = client_options

        self.task_session.task_server.pull_resources.reset_mock()
        self.task_session._react_to_resource_list(msg)
        call_options = task_server.pull_resources.call_args[1]

        assert not isinstance(call_options['client_options'], Mock)
        assert call_options['client_options'].options['peers'] == peers

    def test_subtask_to_task(self):
        task_keeper = Mock(subtask_to_task=dict())
        mapping = dict()

        self.task_session.task_manager.comp_task_keeper = task_keeper
        self.task_session.task_manager.subtask2task_mapping = mapping
        task_keeper.subtask_to_task['sid_1'] = 'task_1'
        mapping['sid_2'] = 'task_2'

        assert self.task_session._subtask_to_task('sid_1', Actor.Provider)
        assert self.task_session._subtask_to_task('sid_2', Actor.Requestor)
        assert not self.task_session._subtask_to_task('sid_2', Actor.Provider)
        assert not self.task_session._subtask_to_task('sid_1', Actor.Requestor)

        self.task_session.task_manager = None
        assert not self.task_session._subtask_to_task('sid_1', Actor.Provider)
        assert not self.task_session._subtask_to_task('sid_2', Actor.Requestor)

    def test_react_to_cannot_assign_task(self):
        self._test_react_to_cannot_assign_task()

    def test_react_to_cannot_assign_task_with_wrong_sender(self):
        self._test_react_to_cannot_assign_task("KEY_ID2", expected_requests=1)

    def _test_react_to_cannot_assign_task(self, key_id="KEY_ID",
                                          expected_requests=0):
        task_owner = Node(node_name="ABC", key="KEY_ID",
                          pub_addr="10.10.10.10", pub_port=2311)
        task_keeper = CompTaskKeeper(self.new_path)
        task_keeper.add_request(TaskHeader(environment='DEFAULT',
                                           task_id="abc",
                                           task_owner=task_owner), 20)
        assert task_keeper.active_tasks["abc"].requests == 1
        self.task_session.task_manager.comp_task_keeper = task_keeper
        msg_cat = message.tasks.CannotAssignTask(task_id="abc")
        self.task_session.key_id = key_id
        self.task_session._react_to_cannot_assign_task(msg_cat)
        assert task_keeper.active_tasks["abc"].requests == expected_requests

    def test_react_to_want_to_compute_no_handshake(self):
        mock_msg = Mock()
        mock_msg.concent_enabled = False

        self._prepare_handshake_test()

        ts = self.task_session

        ts._handshake_required = Mock()
        ts._handshake_required.return_value = True

        ts._start_handshake = Mock()

        with self.assertLogs(logger, level='WARNING'):
            ts._react_to_want_to_compute_task(mock_msg)

        ts._start_handshake.assert_called_with(ts.key_id)

    def test_react_to_want_to_compute_handshake_busy(self):
        mock_msg = Mock()
        mock_msg.concent_enabled = False

        self._prepare_handshake_test()

        ts = self.task_session

        ts._handshake_required = Mock()
        ts._handshake_required.return_value = False

        ts._handshake_in_progress = Mock()
        ts._handshake_in_progress.return_value = True

        with self.assertLogs(logger, level='WARNING'):
            ts._react_to_want_to_compute_task(mock_msg)

    def _prepare_handshake_test(self):
        ts = self.task_session.task_server
        tm = self.task_session.task_manager

        tm.is_my_task = Mock()
        tm.is_my_task.return_value = True

        tm.is_my_task = Mock()
        tm.is_my_task.return_value = True

        tm.should_wait_for_node = Mock()
        tm.should_wait_for_node.return_value = False

        ts.should_accept_provider = Mock()
        ts.should_accept_provider.return_value = True

        tm.check_next_subtask = Mock()
        tm.check_next_subtask.return_value = True

class ForceReportComputedTaskTestCase(testutils.DatabaseFixture,
                                      testutils.TempDirFixture):
    def setUp(self):
        testutils.DatabaseFixture.setUp(self)
        testutils.TempDirFixture.setUp(self)
        history.MessageHistoryService()
        self.ts = TaskSession(Mock())
        self.n = Node()
        self.task_id = str(uuid.uuid4())
        self.subtask_id = str(uuid.uuid4())
        self.node_id = str(uuid.uuid4())

    def tearDown(self):
        testutils.DatabaseFixture.tearDown(self)
        testutils.TempDirFixture.tearDown(self)
        history.MessageHistoryService.instance = None

    @staticmethod
    def _mock_task_to_compute(task_id, subtask_id, node_id, **kwargs):
        task_to_compute = message.tasks.TaskToCompute(**kwargs)
        nmsg_dict = dict(
            task=task_id,
            subtask=subtask_id,
            node=node_id,
            msg_date=datetime.datetime.now(),
            msg_cls='TaskToCompute',
            msg_data=pickle.dumps(task_to_compute),
            local_role=model.Actor.Provider,
            remote_role=model.Actor.Requestor,
        )
        service = history.MessageHistoryService.instance
        service.add_sync(nmsg_dict)

    def assert_submit_task_message(self, subtask_id, wtr):
        self.ts.concent_service.submit_task_message.assert_called_once_with(
            subtask_id, ANY)

        msg = self.ts.concent_service.submit_task_message.call_args[0][1]
        self.assertEqual(msg.result_hash, 'sha1:' + wtr.package_sha1)

    def test_send_report_computed_task_concent_no_message(self):
        wtr = factories.taskserver.WaitingTaskResultFactory(owner=self.n)
        self.ts.send_report_computed_task(
            wtr, wtr.owner.pub_addr, wtr.owner.pub_port, "0x00", self.n)
        self.ts.concent_service.submit.assert_not_called()

    def test_send_report_computed_task_concent_success(self):
        wtr = factories.taskserver.WaitingTaskResultFactory(
            task_id=self.task_id, subtask_id=self.subtask_id, owner=self.n)
        self._mock_task_to_compute(self.task_id, self.subtask_id, self.node_id,
                                   concent_enabled=True)
        self.ts.send_report_computed_task(
            wtr, wtr.owner.pub_addr, wtr.owner.pub_port, "0x00", self.n)

        self.assert_submit_task_message(self.subtask_id, wtr)

    def test_send_report_computed_task_concent_success_many_files(self):
        result = []
        for i in range(100, 300, 99):
            p = pathlib.Path(self.tempdir) / str(i)
            with p.open('wb') as f:
                f.write(b'\0' * i * 2 ** 20)
            result.append(str(p))

        wtr = factories.taskserver.WaitingTaskResultFactory(
            task_id=self.task_id, subtask_id=self.subtask_id, owner=self.n,
            result=result, result_type=ResultType.FILES
        )
        self._mock_task_to_compute(self.task_id, self.subtask_id, self.node_id,
                                   concent_enabled=True)

        self.ts.send_report_computed_task(
            wtr, wtr.owner.pub_addr, wtr.owner.pub_port, "0x00", self.n)

        self.assert_submit_task_message(self.subtask_id, wtr)

    def test_send_report_computed_task_concent_disabled(self):
        wtr = factories.taskserver.WaitingTaskResultFactory(
            task_id=self.task_id, subtask_id=self.subtask_id, owner=self.n)

        self._mock_task_to_compute(
            self.task_id, self.subtask_id, self.node_id, concent_enabled=False)

        self.ts.send_report_computed_task(
            wtr, wtr.owner.pub_addr, wtr.owner.pub_port, "0x00", self.n)
        self.ts.concent_service.submit.assert_not_called()


class GetTaskMessageTest(TestCase):
    def test_get_task_message(self):
        msg = msg_factories.tasks.TaskToComputeFactory()
        with patch('golem.task.tasksession.history'
                   '.MessageHistoryService.get_sync_as_message',
                   Mock(return_value=msg)):
            msg_historical = get_task_message('TaskToCompute', 'foo', 'bar')
            self.assertEqual(msg, msg_historical)

    def test_get_task_message_fail(self):
        with patch('golem.task.tasksession.history'
                   '.MessageHistoryService.get_sync_as_message',
                   Mock(side_effect=history.MessageNotFound())):
            msg = get_task_message('TaskToCompute', 'foo', 'bar')
            self.assertIsNone(msg)


class SubtaskResultsAcceptedTest(TestCase):
    def setUp(self):
        self.task_session = TaskSession(Mock())
        self.task_server = Mock()
        self.task_session.task_server = self.task_server

    def test__react_to_subtask_result_accepted(self):
        self._test__react_to_subtask_result_accepted()

    def test__react_to_subtask_result_accepted_with_wrong_key(self):
        self._test__react_to_subtask_result_accepted("DEF", called=False)

    def _test__react_to_subtask_result_accepted(self, key_id="ABC",
                                                called=True):
        sra = msg_factories.tasks.SubtaskResultsAcceptedFactory()
        ctk = self.task_session.task_manager.comp_task_keeper
        ctk.get_node_for_task_id.return_value = "ABC"
        self.task_session.key_id = key_id
        self.task_session._react_to_subtask_result_accepted(sra)
        if called:
            self.task_server.subtask_accepted.assert_called_once_with(
                key_id,
                sra.subtask_id,
                sra.payment_ts,
            )
            cancel = self.task_session.concent_service.cancel_task_message
            cancel.assert_called_once_with(
                sra.subtask_id,
                'ForceSubtaskResults',
            )
        else:
            self.task_server.subtask_accepted.assert_not_called()

    def test_result_received(self):
        def computed_task_received(*args):
            args[3]()

        self.task_session.task_manager = Mock()
        self.task_session.task_manager.computed_task_received = \
            computed_task_received

        rct = msg_factories.tasks.ReportComputedTaskFactory()
        ttc = rct.task_to_compute
        extra_data = dict(
            result=pickle.dumps({'stdout': 'xyz'}),
            result_type=ResultType.DATA,
            subtask_id=ttc.compute_task_def.get('subtask_id')  # noqa pylint:disable=no-member
        )

        self.task_session.send = Mock()

        history_dict = {
            'TaskToCompute': ttc,
            'ReportComputedTask': rct,
        }
        with patch('golem.task.tasksession.get_task_message',
                   side_effect=lambda mcn, *_: history_dict[mcn]):
            self.task_session.result_received(extra_data)

        assert self.task_session.send.called
        sra = self.task_session.send.call_args[0][0] # noqa pylint:disable=unsubscriptable-object
        self.assertIsInstance(sra.task_to_compute, message.tasks.TaskToCompute)


class ReportComputedTaskTest(ConcentMessageMixin, LogTestCase):

    @staticmethod
    def _create_pull_package(result):
        def pull_package(*_, **kwargs):
            success = kwargs.get('success')
            error = kwargs.get('error')
            if result:
                success(Mock())
            else:
                error(Exception('Pull failed'))

        return pull_package

    def setUp(self):
        self.task_id = 'xyz'
        self.subtask_id = 'xxyyzz'

        ts = TaskSession(Mock())
        ts.result_received = Mock()
        ts.key_id = "ABC"
        ts.task_manager.get_node_id_for_subtask.return_value = ts.key_id
        ts.task_manager.subtask2task_mapping = {
            self.subtask_id: self.task_id,
        }
        ts.task_manager.tasks = {
            self.task_id: Mock()
        }
        ts.task_manager.tasks_states = {
            self.task_id: Mock(subtask_states={
                self.subtask_id: Mock(deadline=calendar.timegm(time.gmtime()))
            })
        }
        ts.task_server.task_keeper.task_headers = {}
        ecc = Mock()
        ecc.get_privkey.return_value = os.urandom(32)
        ts.task_server.keys_auth.ecc = ecc
        self.ts = ts

        gsam = patch('golem.network.concent.helpers.history'
                     '.MessageHistoryService.get_sync_as_message',
                     Mock(side_effect=history.MessageNotFound))
        gsam.start()
        self.addCleanup(gsam.stop)

    def _prepare_report_computed_task(self, **kwargs):
        return msg_factories.tasks.ReportComputedTaskFactory(
            task_to_compute__compute_task_def__subtask_id=self.subtask_id,
            task_to_compute__compute_task_def__task_id=self.task_id,
            **kwargs,
        )

    def test_result_received(self):
        msg = self._prepare_report_computed_task()
        self.ts.task_manager.task_result_manager.pull_package = \
            self._create_pull_package(True)

        with patch('golem.network.concent.helpers.process_report_computed_task',
                   return_value=message.tasks.AckReportComputedTask()):
            self.ts._react_to_report_computed_task(msg)
        self.assertTrue(self.ts.task_server.verify_results.called)

        cancel = self.ts.concent_service.cancel_task_message
        self.assert_concent_cancel(
            cancel.call_args[0], self.subtask_id, 'ForceGetTaskResult')

    def test_reject_result_pull_failed_no_concent(self):
        msg = self._prepare_report_computed_task(
            task_to_compute__concent_enabled=False)

        with patch('golem.network.concent.helpers.history.add'):
            self.ts.task_manager.task_result_manager.pull_package = \
                self._create_pull_package(False)

        with patch('golem.task.tasksession.get_task_message', return_value=msg):
            with patch('golem.network.concent.helpers.'
                       'process_report_computed_task',
                       return_value=message.tasks.AckReportComputedTask()):
                self.ts._react_to_report_computed_task(msg)
        assert self.ts.task_server.reject_result.called
        assert self.ts.task_manager.task_computation_failure.called

    def test_reject_result_pull_failed_with_concent(self):
        msg = self._prepare_report_computed_task(
            task_to_compute__concent_enabled=True)

        self.ts.task_manager.task_result_manager.pull_package = \
            self._create_pull_package(False)

        with patch('golem.network.concent.helpers.process_report_computed_task',
                   return_value=message.tasks.AckReportComputedTask()):
            self.ts._react_to_report_computed_task(msg)
        stm = self.ts.concent_service.submit_task_message
        self.assertEqual(stm.call_count, 2)

        self.assert_concent_submit(stm.call_args_list[0][0], self.subtask_id,
                                   message.concents.ForceGetTaskResult)
        self.assert_concent_submit(stm.call_args_list[1][0], self.subtask_id,
                                   message.concents.ForceGetTaskResult)

        # ensure the first call is delayed
        self.assertGreater(stm.call_args_list[0][0][2], datetime.timedelta(0))
        # ensure the second one is not
        self.assertEqual(len(stm.call_args_list[1][0]), 2)<|MERGE_RESOLUTION|>--- conflicted
+++ resolved
@@ -134,11 +134,6 @@
         self.conn.server.task_manager.tasks_states[self.task_id] = task_state
         return task_state
 
-<<<<<<< HEAD
-        ts2.task_manager.is_my_task.return_value = True
-        ts2.task_manager.should_wait_for_node.return_value = False
-        ts2.task_manager.get_next_subtask.return_value = ctd
-=======
     def test_want_to_compute_task(self):
         ts = self._get_task_session()
         ts._get_handshake = Mock(return_value={})
@@ -174,35 +169,10 @@
         ts2.task_manager.get_next_subtask.return_value = ctd
         ts2.task_manager.should_wait_for_node.return_value = False
         ts2.task_server.should_accept_provider.return_value = False
->>>>>>> d0986ebe
         ts2.interpret(mt)
         ms = ts2.conn.send_message.call_args[0][0]
         self.assertIsInstance(ms, message.tasks.CannotAssignTask)
         self.assertEqual(ms.task_id, mt.task_id)
-<<<<<<< HEAD
-        ts2.task_server.should_accept_provider.return_value = True
-        ts2.task_manager.check_next_subtask.return_value = True
-        ts2.interpret(mt)
-        ms = ts2.conn.send_message.call_args[0][0]
-        self.assertIsInstance(ms, message.TaskToCompute)
-        expected = [
-            ['requestor_id', requestor_key],
-            ['provider_id', provider_key],
-            ['requestor_public_key', requestor_key],
-            ['requestor_ethereum_public_key', requestor_key],
-            ['provider_public_key', provider_key],
-            ['provider_ethereum_public_key', provider_key],
-            ['compute_task_def', ctd],
-            ['package_hash', 'sha1:' + task_state.package_hash],
-            ['concent_enabled', use_concent],
-            ['price', 0],
-            ['size', task_state.package_size],
-        ]
-        self.assertCountEqual(ms.slots(), expected)
-        ts2.task_manager.is_my_task.return_value = False
-        ts2.task_manager.should_wait_for_node.return_value = False
-        ts2.task_manager.get_next_subtask.return_value = ctd
-=======
 
     @patch('golem.network.history.MessageHistoryService.instance')
     def test_cannot_assign_task_wrong_ctd(self, *_):
@@ -210,12 +180,10 @@
         ts2 = self._get_requestor_tasksession()
         self._fake_add_task()
 
-        ctd = message.tasks.ComputeTaskDef(task_id=mt.task_id)
         self._set_task_state()
 
         ts2.task_manager.should_wait_for_node.return_value = False
         ts2.task_manager.check_next_subtask.return_value = False
->>>>>>> d0986ebe
         ts2.interpret(mt)
         ms = ts2.conn.send_message.call_args[0][0]
         self.assertIsInstance(ms, message.tasks.CannotAssignTask)
