--- conflicted
+++ resolved
@@ -8,11 +8,7 @@
 
 from ethereum.utils import denoms
 
-<<<<<<< HEAD
 from apps.core.task.coretaskstate import TaskDefinition, Options
-=======
-from apps.core.task.coretaskstate import TaskDefinition
->>>>>>> 2b207c6f
 from apps.core.task.verificator import CoreVerificator, SubtaskVerificationState
 from golem.core.common import HandleKeyError, timeout_to_deadline, to_unicode, \
     string_to_timeout
@@ -588,36 +584,12 @@
 
         return definition
 
-<<<<<<< HEAD
-    @classmethod
-    def build_dictionary(cls, definition: TaskDefinition):
-        task_timeout = timeout_to_string(definition.full_task_timeout)
-        subtask_timeout = timeout_to_string(definition.subtask_timeout)
-        output_path = cls.build_output_path(definition)
-
-        return {
-            'id': to_unicode(definition.task_id),
-            'type': to_unicode(definition.task_type),
-            'name': to_unicode(definition.task_name),
-            'timeout': to_unicode(task_timeout),
-            'subtask_timeout': to_unicode(subtask_timeout),
-            'subtasks': definition.total_subtasks,
-            'bid': float(definition.max_price) / denoms.ether,
-            'resources': [to_unicode(r) for r in definition.resources],
-            'options': {
-                'output_path': to_unicode(output_path)
-            },
-            # FIXME: Backward compatibility only. Remove after upgrading GUI.
-            'legacy': definition.legacy,
-        }
-=======
     # TODO: Backward compatibility only. The rendering tasks should
     # move to overriding their own TaskDefinitions instead of
     # overriding `build_dictionary`
     @staticmethod
     def build_dictionary(definition: TaskDefinition) -> dict:
         return definition.to_dict()
->>>>>>> 2b207c6f
 
     @classmethod
     def get_output_path(cls, dictionary, definition):
