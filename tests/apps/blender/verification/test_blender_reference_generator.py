--- conflicted
+++ resolved
@@ -1,11 +1,10 @@
 import logging
-import math
 
 import numpy
 from golem_verificator.common.rendering_task_utils import get_min_max_y
 
 from apps.blender.blender_reference_generator import BlenderReferenceGenerator
-from apps.blender.blender_reference_generator import SubImage, Region, Crop,\
+from apps.blender.blender_reference_generator import SubImage, Region, Crop, \
     PixelRegion
 from golem.testutils import TempDirFixture
 
@@ -60,39 +59,13 @@
 
     def test_generate_crops_data(self):
 
-<<<<<<< HEAD
-        def _test_crop(resolution, crop_tuple, num, ncrop_size=None):
+        def _test_crop(resolution, crop_border, num):
             blender_reference_generator = BlenderReferenceGenerator()
             crop = {
                 "outbasefilename": 'outbasefilename',
-                "borders_x": [crop_tuple[0], crop_tuple[1]],
-                "borders_y": [crop_tuple[2], crop_tuple[3]]
+                "borders_x": [crop_border[0], crop_border[1]],
+                "borders_y": [crop_border[2], crop_border[3]]
             }
-            if ncrop_size is None:
-                crops_info = blender_reference_generator\
-                    .generate_crops_data(resolution, [crop], num)
-            else:
-                crops_info = blender_reference_generator\
-                    .generate_crops_data(resolution, [crop], num, ncrop_size)
-
-            assert len(crops_info) == 3
-            crops, pixels, _ = crops_info
-            assert len(crops) == num
-            assert len(pixels) == num
-            for pixel_ in pixels:
-                assert 0 <= pixel_[0] <= resolution[0]
-                assert 0 <= pixel_[1] <= resolution[1]
-            for ncrop in crops:
-                assert crop_tuple[0] <= ncrop[0] <= crop_tuple[1]
-                assert crop_tuple[0] <= ncrop[1] <= crop_tuple[1]
-                assert ncrop[0] <= ncrop[1]
-
-                assert crop_tuple[2] <= ncrop[2] <= crop_tuple[3]
-                assert crop_tuple[2] <= ncrop[3] <= crop_tuple[3]
-                assert ncrop[2] <= ncrop[2]
-=======
-        def _test_crop(resolution, crop, num):
-            blender_reference_generator = BlenderReferenceGenerator()
             crops_desc = blender_reference_generator\
                 .generate_crops_data(resolution, crop, num, "")
 
@@ -101,14 +74,13 @@
                 assert 0 <= desc.pixel_region.left <= resolution[0]
                 assert 0 <= desc.pixel_region.top <= resolution[1]
             for desc in crops_desc:
-                assert crop[0] <= desc.crop_region.left <= crop[1]
-                assert crop[0] <= desc.crop_region.right <= crop[1]
+                assert crop_border[0] <= desc.crop_region.left <= crop_border[1]
+                assert crop_border[0] <= desc.crop_region.right <= crop_border[1]
                 assert desc.crop_region.left <= desc.crop_region.right
 
-                assert crop[2] <= desc.crop_region.top <= crop[3]
-                assert crop[2] <= desc.crop_region.bottom <= crop[3]
+                assert crop_border[2] <= desc.crop_region.top <= crop_border[3]
+                assert crop_border[2] <= desc.crop_region.bottom <= crop_border[3]
                 assert desc.crop_region.bottom <= desc.crop_region.top
->>>>>>> 79a85806
 
         for _ in range(100):
             _test_crop([800, 600], (numpy.float32(0.0),
@@ -142,30 +114,14 @@
                 min_y, max_y = get_min_max_y(i, 9, res[1])
                 min_y = numpy.float32(min_y)
                 max_y = numpy.float32(max_y)
-<<<<<<< HEAD
                 crop_window = {
-                    "outbasefilename": "outbasefilename",
+                    "outfilebasename": "basename",
                     "borders_x": [0.0, 1.0],
-                    "borders_y": [min_y, max_y]
+                    "borders_y": [min_y, max_y],
                 }
-
-                left_p = math.floor(numpy.float32(crop_window['borders_x'][0]) *
-                                    numpy.float32(res[0]))
-                right_p = math.floor(numpy.float32(crop_window['borders_x'][1]) *
-                                     numpy.float32(res[0]))
-                bottom_p = math.floor(numpy.float32(crop_window['borders_y'][0]) *
-                                      numpy.float32(res[1]))
-                top_p = math.floor(numpy.float32(crop_window['borders_y'][1]) *
-                                   numpy.float32(res[1]))
-                blender_reference_generator = BlenderReferenceGenerator()
-                values, pixels, _ = blender_reference_generator\
-                    .generate_crops_data((res[0], res[1]), [crop_window], 3)
-=======
-                crop_window = (0.0, 1.0, min_y, max_y)
                 blender_reference_generator = BlenderReferenceGenerator()
                 crops_desc = blender_reference_generator\
                     .generate_crops_data(res, crop_window, 3, "")
->>>>>>> 79a85806
                 for j in range(0, 3):
                     assert crops_desc[j].pixel_region.left < crops_desc[
                         j].pixel_region.right
